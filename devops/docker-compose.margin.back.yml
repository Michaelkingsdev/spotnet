--- conflicted
+++ resolved
@@ -1,49 +1,3 @@
-<<<<<<< HEAD
-networks:
-  app_network:
-    driver: bridge
-
-services:
-  db:
-    image: postgres
-    restart: always
-    env_file:
-      - ../margin/margin_app/.env
-    volumes:
-      - pgdata:/var/lib/postgresql/data
-    command: "postgres -c max_connections=150
-             -c shared_buffers=512MB -c effective_cache_size=1536MB
-             -c maintenance_work_mem=128MB -c checkpoint_completion_target=0.9 -c wal_buffers=16MB
-             -c default_statistics_target=100 -c random_page_cost=1.1 -c effective_io_concurrency=200
-             -c work_mem=3495kB -c min_wal_size=1GB -c max_wal_size=4GB -c max_worker_processes=2
-             -c max_parallel_workers_per_gather=1 -c max_parallel_workers=2 -c max_parallel_maintenance_workers=1"
-    ports:
-      - "5432:5432"
-    networks:
-      - app_network
-    healthcheck:
-      test: [ "CMD-SHELL", "pg_isready -U ${POSTGRES_USER} -d ${POSTGRES_DB}" ]
-      interval: 10s
-      timeout: 5s
-      retries: 5
-
-  backend:
-    build: ../margin/margin_app
-    restart: always
-    volumes:
-      - ../margin/margin_app:/src
-    env_file:
-      - ../margin/margin_app/.env
-    ports:
-      - "8000:8000"
-    depends_on:
-      - db
-    networks:
-      - app_network
-
-volumes:
-  pgdata: { }
-=======
 networks:
   app_network:
     driver: bridge
@@ -101,5 +55,4 @@
 
 volumes:
   pgdata: { }
-  node_modules: 
->>>>>>> db9a39d6
+  node_modules: 