--- conflicted
+++ resolved
@@ -1,13 +1,10 @@
-<<<<<<< HEAD
 """
 This module contains utility functions for the Telegram bot.
 
 It includes functions for building response writers for webhook responses.
 """
-=======
 import hashlib
 import hmac
->>>>>>> 84f0345a
 import secrets
 import time
 from typing import Dict, Optional
