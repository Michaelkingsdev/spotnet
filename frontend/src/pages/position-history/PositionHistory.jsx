--- conflicted
+++ resolved
@@ -16,7 +16,6 @@
 function PositionHistory() {
   const [selectedPosition, setSelectedPosition] = useState(null);
   const [currentPage, setCurrentPage] = useState(1);
-<<<<<<< HEAD
 
   const { data: tableData, isPending } = usePositionHistoryTable();
   const { data: dashboardData, isLoading: isDashboardLoading } = useDashboardData();
@@ -33,12 +32,6 @@
   useEffect(() => {
     if (!isPending && tableData) setFilteredTableData(getFilteredData(tableData, currentPage, positionsOnPage));
   }, [currentPage, isPending, tableData]);
-=======
-  const positionsOnPage = 10;
-
-  const { data: tableData, isPending } = usePositionHistoryTable(currentPage, positionsOnPage);
-  const { data: cardData } = useDashboardData();
->>>>>>> 2f0d2698
 
   const tokenIconMap = {
     STRK: <StrkIcon className="token-icon" />,
