--- conflicted
+++ resolved
@@ -63,42 +63,11 @@
       currencyName: 'USD Coin',
       currencyIcon: UsdIcon,
     },
-<<<<<<< HEAD
   ];
 
   const cardData =
     data && data.zklend_position && data.zklend_position.products
       ? data.zklend_position.products[0].positions.map((position, index) => {
-=======
-  ]);
-
-  const [startSum] = useState(0);
-  const [currentSum, setCurrentSum] = useState(0); 
-  const [healthFactor, setHealthFactor] = useState('0.00');
-  const [loading, setLoading] = useState(true);
-
-  const starData = [
-    { top: 1, left: 0, size: 1.5 },
-    { top: 75, left: 35, size: 2.5 },
-    { top: -2, left: 94, size: 5.5 },
-  ];
-
-  useEffect(() => {
-    const getData = async () => {
-      if (!walletId) {
-        console.error('getData: walletId is undefined');
-        setLoading(false);
-        return;
-      }
-
-      const data = await fetchCardData({ walletId });
-      if (data && data.zklend_position && data.zklend_position.products) {
-        const positions = data.zklend_position.products[0].positions || [];
-        const healthRatio = data.zklend_position.products[0].health_ratio;
-
-        const cardData = positions.map((position, index) => {
-          const isFirstCard = index === 0;
->>>>>>> eb8b4728
           const tokenAddress = position.tokenAddress;
           if (index === 0) {
             const isEthereum = tokenAddress === ZETH_ADDRESS;
