--- conflicted
+++ resolved
@@ -2,6 +2,7 @@
   background-color: var(--dashboard-bg);
   font-family: 'Rethink Sans', -apple-system, Roboto, Helvetica, sans-serif;
 }
+
 .dashboard-wrapper {
   min-height: 100vh;
   background-color: var(--dashboard-bg);
@@ -54,13 +55,6 @@
   height: var(--star-size);
 }
 
-<<<<<<< HEAD
-/* Health factor styles */
-.health-text-size {
-  font-size: 28px;
-  font-weight: 500;
-  margin-right: 12px;
-=======
 /* Title */
 .zkLend-text {
   font-size: 48px;
@@ -71,7 +65,6 @@
 /* Health Factor Card */
 .health-factor-wrapper {
   margin-bottom: 2rem;
->>>>>>> 9d164fec
 }
 
 .card-health-factor {
@@ -107,15 +100,11 @@
   border-radius: 6px;
 }
 
-<<<<<<< HEAD
-/* Cards styles */
-=======
 .card-header {
   background-color: var(--primary-color);
   padding: 1.5rem;
 }
 
->>>>>>> 9d164fec
 .card-icons {
   width: 44px;
   height: 44px;
@@ -127,39 +116,35 @@
 }
 
 .card-body-custom {
-<<<<<<< HEAD
-  color: var(--primary);
-  padding-top: 24px;
-  padding-bottom: 36px;
+  padding: 1.5rem;
+}
+
+/* Sum Information Styles */
+.sum-info {
+  width: 100%;
   display: flex;
-  flex-direction: column;
-  justify-content: center; /* Centra en el eje Y */
-}
-
-.card-custom-styles {
-  flex: 1;
-  background: var(--card-bg-gradient);
-  border: var(--card-border);
-}
-
-.card-custom-styles:first-child {
-  margin-right: 13px;
-}
-
-.card-custom-styles:last-child {
-  margin-left: 13px;
-}
-
-.icon-text-gap {
-  margin-left: 4px !important;
-=======
-  padding: 1.5rem;
->>>>>>> 9d164fec
-}
-
-.balance-text-size {
-  font-size: 28px;
+  justify-content: space-around;
+  align-items: center;
+  margin-top: 10px;
+}
+
+.start-sum {
+  color: beige;
+  font-size: 21px;
   font-weight: 500;
+}
+
+.current-sum {
+  font-size: 21px;
+  font-weight: 500;
+}
+
+.current-sum .green {
+  color: green;
+}
+
+.current-sum .red {
+  color: red;
 }
 
 /* Redeem Button */
@@ -167,10 +152,6 @@
   margin-top: 2rem;
 }
 
-<<<<<<< HEAD
-/* Button "Redeem" styles */
-=======
->>>>>>> 9d164fec
 .redeem-btn {
   width: 100%;
   padding: 1.25rem;
@@ -190,62 +171,8 @@
   background: var(--button-gradient-active);
 }
 
-<<<<<<< HEAD
-/* Background styles */
-.backdround-gradient {
-  position: absolute;
-  width: 332px;
-  height: 128px;
-  flex-shrink: 0;
-  border-radius: 2000px;
-  background: var(--gradient);
-  filter: blur(80px);
-}
-
-.backdround-gradient:nth-child(1) {
-  top: 250px;
-  left: -250px;
-}
-
-.backdround-gradient:nth-child(2) {
-  bottom: -160px;
-  right: -180px;
-}
-
-/* Sum Information Styles */
-.sum-info {
-  width: 100%;
-  display: flex;
-  justify-content: space-around;
-  align-items: center;
-  margin-top: 10px;
-}
-
-.start-sum {
-  color: beige;
-  font-size: 21px;
-  font-weight: 500;
-}
-
-.current-sum {
-  font-size: 21px;
-  font-weight: 500;
-}
-
-.current-sum .green {
-  color: green;
-}
-
-.current-sum .red {
-  color: red;
-}
-
 /* Responsive adjustments */
 @media (min-width: 992px) and (max-width: 1400px) {
-=======
-/* Tablet Styles */
-@media (max-width: 991px) {
->>>>>>> 9d164fec
   .dashboard-container {
     padding: 2rem 1rem;
   }
@@ -259,15 +186,8 @@
     padding: 1.5rem;
   }
 
-<<<<<<< HEAD
-  /* Cards styles */
-  .card-icons {
-    width: 32px;
-    height: 33px;
-=======
   .health-text-size {
     font-size: 20px;
->>>>>>> 9d164fec
   }
 
   .text-style {
@@ -283,22 +203,14 @@
     font-size: 20px;
   }
 
-<<<<<<< HEAD
-  /* Button "Redeem" styles */
-=======
->>>>>>> 9d164fec
   .redeem-btn {
     padding: 1rem;
     font-size: 20px;
   }
 }
 
-<<<<<<< HEAD
-@media (min-width: 768px) and (max-width: 991px) {
-=======
-/* Mobile Styles */
-@media (max-width: 767px) {
->>>>>>> 9d164fec
+/* Tablet Styles */
+@media (max-width: 991px) {
   .dashboard-container {
     padding: 1.5rem 1rem;
   }
@@ -318,110 +230,12 @@
   }
 
   .bg-card-health {
-<<<<<<< HEAD
-    height: 45px;
-  }
-
-  /* Cards styles */
-  .card-icons {
-    width: 30px;
-    height: 30px;
-  }
-
-  .text-style {
-    font-size: 20px;
-  }
-
-  .cards-custom {
-    margin-top: 12px;
-  }
-
-  .card-body-custom {
-    padding: 12px 8px 18px;
-  }
-
-  .card-custom-styles:first-child {
-    margin-right: 6px;
-  }
-
-  .card-custom-styles:last-child {
-    margin-left: 6px;
-  }
-
-  .icon-text-gap {
-    margin-left: 3px !important;
-  }
-
-  .balance-text-size {
-    font-size: 16px;
-    font-weight: 400;
-  }
-
-  .mb-4 {
-    margin-bottom: 1rem !important;
-  }
-
-  /* Button "Redeem" styles */
-  .redeem-btn {
-    padding: 14px 18px;
-    font-size: 20px;
-    align-self: stretch;
-    border-radius: 6px;
-    font: 700 20px/1 Rethink Sans;
-    width: 100%;
-  }
-}
-
-@media (max-width: 767px) {
-  .cards-custom {
-    display: block !important;
-  }
-
-  .dashboard-container {
-    margin-top: 1.5rem !important;
-    margin-bottom: 4rem !important;
-    width: 100% !important;
-=======
-    padding: 1rem;
->>>>>>> 9d164fec
+    padding: 1rem;
   }
 
   .health-text-size {
     font-size: 16px;
-<<<<<<< HEAD
-    font-weight: 500;
-    margin-right: 6px;
-  }
-
-  .zkLend-text {
-    font-size: 30px;
-    margin-bottom: 12px;
-  }
-
-  .card-health-factor {
-    padding: 14px;
-    height: 90px;
-  }
-
-  .bg-card-health {
-    height: 45px;
-  }
-
-  /* Cards styles */
-  .bg-custom-color {
-    padding: 12px 10px;
-  }
-
-  .bg-custom-health {
-    padding: 8px 8px;
-  }
-
-  .card-icons {
-    width: 30px;
-    height: 30px;
-=======
     margin-right: 0.5rem;
->>>>>>> 9d164fec
   }
 
   .text-style {
@@ -445,10 +259,6 @@
     font-size: 16px;
   }
 
-<<<<<<< HEAD
-  /* Button "Redeem" styles */
-=======
->>>>>>> 9d164fec
   .redeem-btn {
     padding: 0.875rem;
     font-size: 18px;
