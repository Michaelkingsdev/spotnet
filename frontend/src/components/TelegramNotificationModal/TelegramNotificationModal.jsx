--- conflicted
+++ resolved
@@ -1,11 +1,7 @@
 import React from 'react';
 import './telegramNotificationModal.css';
 import useTelegramNotification from 'hooks/useTelegramNotification';
-<<<<<<< HEAD
-import { Notifier } from 'components/Notifier/Notifier';
 import Button from 'components/ui/Button/Button';
-=======
->>>>>>> c28ec604
 
 const TelegramNotificationModal = ({ onClose, telegramId, walletId }) => {
   const { subscribe, isLoading } = useTelegramNotification();
