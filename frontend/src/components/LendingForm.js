import React, { useCallback, useEffect, useState } from 'react';
import { useNavigate } from 'react-router-dom';
import { getTokenBalances, sendTransaction } from 'services/wallet';
import { notifyError } from 'utils/notification';
import { axiosInstance } from 'utils/axios';
<<<<<<< HEAD
import { useWalletStore } from 'stores /useWalletStore';


const LendingForm = () => {
    const { walletId } = useWalletStore();
=======
import Button from 'components/ui/Button/Button';
>>>>>>> e0696365

  const navigate = useNavigate();
  const [balances, setBalances] = useState({});
  const [formData, setFormData] = useState({
    token: '',
    amount: '',
    multiplier: '',
  });
  const [transactionData, setTransactionData] = useState(null);
  const [transactionStatus, setTransactionStatus] = useState(null);
  const [isLoading, setIsLoading] = useState(false);

  const fetchBalances = useCallback(async () => {
    if (!walletId) {
      return;
    }
    try {
      const tokenBalances = await getTokenBalances(walletId);
      setBalances(tokenBalances);
    } catch (error) {
      console.error('Failed to fetch balances:', error);
      notifyError('Failed to fetch token balances. Please try again.');
    }
  }, [walletId]);

  useEffect(() => {
    if (!walletId) {
      navigate('/login');
    } else {
      fetchBalances();
    }
  }, [walletId, navigate, fetchBalances]);

  const handleInputChange = (e) => {
    const { name, value } = e.target;
    setFormData((prevState) => ({
      ...prevState,
      [name]: value,
    }));
  };
  const handleSubmit = async (e) => {
    e.preventDefault();
    setIsLoading(true);
    setTransactionStatus(null);
    setTransactionData(null);

    try {
      const queryParams = new URLSearchParams({
        token: formData.token,
        amount: formData.amount,
        multiplier: formData.multiplier,
        wallet_id: walletId,
      }).toString();

      const backendUrl = process.env.BACKEND_URL || 'http://127.0.0.1:8000';
      console.log('BACKENDURL', backendUrl); // Replace with your backend URL
      console.log('Query Params:', queryParams);

      const res = axiosInstance.get(`/transaction-data?${queryParams}`);
      if (res.status === 200) {
        const data = res.data;
        setTransactionData(data);
        console.log('Transaction data fetched successfully:', data);

        try {
          const txResult = await sendTransaction(data);
          setTransactionStatus('Transaction sent successfully!');
        } catch (txError) {
          console.error('Error sending transaction:', txError.response?.data);
          setTransactionStatus('Failed to send transaction. Please try again.');
        }
      } else {
        const errorData = res.response?.data;
        console.error('Failed to fetch transaction data:', errorData);
        setTransactionStatus('Failed to fetch transaction data. Please try again.');
      }
    } catch (error) {
      console.error('Error in form submission:', error);
      setTransactionStatus('An unexpected error occurred. Please try again.');
    } finally {
      setIsLoading(false);
    }
  };

  return (
    <div className="form-container">
      <h2>Submit your lending details</h2>

      <div className="mb-3">
        {Object.entries(balances).map(([token, value]) => (
          <div key={token} id={`balance-${token}`} style={{ color: '#E5E7EB' }}>
            Balance for {token}: {value}
          </div>
        ))}
      </div>

      <form onSubmit={handleSubmit}>
        <div className="mb-3">
          <label htmlFor="token" className="form-label">
            Select Token
          </label>
          <select
            className="form-select"
            id="token"
            name="token"
            value={formData.token}
            onChange={handleInputChange}
            required
          >
            <option value="" disabled>
              Select Token
            </option>
            {Object.entries(balances).map(([token, balance]) => (
              <option key={token} value={token}>
                {token} (Balance: {balance})
              </option>
            ))}
          </select>
        </div>

        <div className="mb-3">
          <label htmlFor="amount" className="form-label">
            Token Amount
          </label>
          <input
            type="number"
            id="amount"
            name="amount"
            className="form-control"
            min="0"
            step="any"
            placeholder="Enter token amount"
            value={formData.amount}
            onChange={handleInputChange}
            required
          />
        </div>

        <div className="mb-3">
          <label htmlFor="multiplier" className="form-label">
            Multiplier
          </label>
          <select
            className="form-select"
            id="multiplier"
            name="multiplier"
            value={formData.multiplier}
            onChange={handleInputChange}
            required
          >
            <option value="" disabled>
              Select Multiplier
            </option>
            {[2, 3, 4, 5].map((value) => (
              <option key={value} value={value}>
                {value}x
              </option>
            ))}
          </select>
        </div>

        <Button variant="primary" size="lg" disabled={isLoading}>
          {isLoading ? 'Processing...' : 'Submit'}
        </Button>
        <Notifier />
      </form>

      {transactionData && (
        <div className="mt-4">
          <h3>Transaction Data:</h3>
          <pre>{JSON.stringify(transactionData, null, 2)}</pre>
        </div>
      )}

      {transactionStatus && (
        <div className="mt-4">
          <h3>Transaction Status:</h3>
          <p>{transactionStatus}</p>
        </div>
      )}
    </div>
  );
};

export default LendingForm;<|MERGE_RESOLUTION|>--- conflicted
+++ resolved
@@ -3,15 +3,15 @@
 import { getTokenBalances, sendTransaction } from 'services/wallet';
 import { notifyError } from 'utils/notification';
 import { axiosInstance } from 'utils/axios';
-<<<<<<< HEAD
+
 import { useWalletStore } from 'stores /useWalletStore';
 
 
 const LendingForm = () => {
     const { walletId } = useWalletStore();
-=======
+
 import Button from 'components/ui/Button/Button';
->>>>>>> e0696365
+
 
   const navigate = useNavigate();
   const [balances, setBalances] = useState({});
