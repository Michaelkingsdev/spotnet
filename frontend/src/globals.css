@import url('https://fonts.googleapis.com/css2?family=Allerta+Stencil&family=Inter:ital,opsz,wght@0,14..32,100..900;1,14..32,100..900&family=Open+Sans:ital,wght@0,300..800;1,300..800&family=Rethink+Sans:ital,wght@0,400..800;1,400..800&display=swap');

:root {
  --text-font: 'Rethink Sans', sans-serif;
  --font-family: 'Open Sans', sans-serif;
  --third-family: 'Allerta Stencil', sans-serif;
  --font3: 'Inter', sans-serif;
  --backdrop-filter: blur(12px);
  --header-bg: rgba(7, 0, 22, 0.8);
  --nav-button-hover: #49abd2;
  --nav-divider-bg: #36294e;
  --second-primary: #fdfdfd;
  --second-gradient: linear-gradient(55deg, #e01dee 0%, #49abd2 49%);
  --header-button-bg: #120721;
  --plain-button-bg: #0E0A16;
  --border-gradient: linear-gradient(90deg, #49abd2 0%, #df1ced 99.5%);
  --mask-gradient: linear-gradient(#fff 0 0) content-box, linear-gradient(#fff 0 0);
  --primary: #fff;
  --primary-color: #0b0c10;
  --black: #000;
  --brand: #74d6fd;
  --pink: #e01dee;
  --secondary: #e7ecf0;
  --secondary-color: #1a1c24;
  --collateral-color: #1d9259;
  --borrow-color: #f42222;
  --spinner-bgn: rgba(0, 0, 0, 0.5);
  --spinner-content: #393939;
  --footer-bg-color: #00000d;
  --footer-text-color: #e7ebf5;
  --footer-line-color: rgba(231, 235, 245, 0.2);
  --footer-divider-bg: #201338;
  --gradient: linear-gradient(73deg, #74d6fd 1.13%, #e01dee 103.45%);
  --button-gradient: linear-gradient(55deg, #74d6fd 0%, #e01dee 100%);
  --button-gradient-hover: linear-gradient(55deg, #74d6fd 0%, #74d6fd 100%);
  --button-gradient-active: linear-gradient(55deg, #58c4ef 0%, #58c4ef 100%);
  --dashboard-bg: rgba(11, 12, 16, 1);
  --card-bg-filter: blur(42.1875px);
  --card-box-shadow: inset 4px 4px 9px 0 rgba(153, 234, 255, 0.25), 0 4px 4px 0 rgba(0, 0, 0, 0.15);
  --card-bg-gradient: linear-gradient(135deg, rgba(116, 214, 253, 0.5) 0%, rgba(11, 12, 16, 0.5) 100%);
  --card-border: 0.5px solid #4e7787;
  --success-color: #4caf50;
  --error-color: #ff5a5f;
<<<<<<< HEAD
  --color-overlay: rgba(0, 0, 13, 0.64);
  --bg: rgba(255, 255, 255, 0.05);
  --border-color: rgba(255, 255, 255, 0.1);
=======
>>>>>>> c6bbe475
  --thumb-image: url('./assets/icons/slider-thumb.svg');
  --blue-pink-gradient: linear-gradient(90deg, #74d6fd 0%, #e01dee 100%);
  --blue-pink-gradient-alt: linear-gradient(90deg, #49abd2 0%, #e01dee 100%);
  --blue-pink-gradient-alt2: linear-gradient(90deg, #49abd2 100%, #e01dee 100%);
  --purple-border: 1px solid #201338;
  --dark-gray: #393942;
  --midnight-purple-border: 1px solid #36294e;
  --stormy-gray: #83919f;
  --deep-purple: #120721;
  --dark-background: #130713;
  --light-dark-background: #130713;
}

body {
  overflow-x: hidden;
}

main {
  overflow: hidden;
}

* {
  margin: 0;
  padding: 0;
  box-sizing: border-box;
  font-family: var(--font-family);
}

a {
  text-decoration: none;
}

li {
  list-style-type: none;
}<|MERGE_RESOLUTION|>--- conflicted
+++ resolved
@@ -41,12 +41,9 @@
   --card-border: 0.5px solid #4e7787;
   --success-color: #4caf50;
   --error-color: #ff5a5f;
-<<<<<<< HEAD
   --color-overlay: rgba(0, 0, 13, 0.64);
   --bg: rgba(255, 255, 255, 0.05);
   --border-color: rgba(255, 255, 255, 0.1);
-=======
->>>>>>> c6bbe475
   --thumb-image: url('./assets/icons/slider-thumb.svg');
   --blue-pink-gradient: linear-gradient(90deg, #74d6fd 0%, #e01dee 100%);
   --blue-pink-gradient-alt: linear-gradient(90deg, #49abd2 0%, #e01dee 100%);
