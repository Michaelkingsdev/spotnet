@import url('https://fonts.googleapis.com/css2?family=Allerta+Stencil&family=Inter:ital,opsz,wght@0,14..32,100..900;1,14..32,100..900&family=Open+Sans:ital,wght@0,300..800;1,300..800&family=Rethink+Sans:ital,wght@0,400..800;1,400..800&display=swap');
@import 'tailwindcss';
@theme {
  --text-font: 'Rethink Sans', sans-serif;
  --font-family: 'Open Sans', sans-serif;
  --third-family: 'Allerta Stencil', sans-serif;
  --font3: 'Inter', sans-serif;
  --backdrop-filter: blur(12px);
  --header-bg: rgba(7, 0, 22, 0.8);
  --nav-button-hover: #49abd2;
  --nav-divider-bg: #36294e;
  --second-primary: #fdfdfd;
  --header-button-bg: #120721;
  --plain-button-bg: #0e0a16;
  --mask-gradient: #fff;
  --primary: #fff;
  --primary-color: #0b0c10;
  --black: #000;
  --darkish: #050005;
  --brand: #74d6fd;
  --pink: #e01dee;
  --secondary: #e7ecf0;
  --secondary-color: #1a1c24;
  --collateral-color: #1d9259;
  --borrow-color: #f42222;
  --spinner-bgn: rgba(0, 0, 0, 0.5);
  --spinner-content: #393939;
  --card-border-1: #4e7787;
  --footer-bg-color: #00000d;
  --footer-text-color: #e7ebf5;
  --footer-line-color: rgba(231, 235, 245, 0.2);
  --footer-divider-bg: #201338;
  --dashboard-bg: rgba(11, 12, 16, 1);
  --card-bg-filter: blur(42.1875px);
  --card-box-shadow: inset 4px 4px 9px 0 rgba(153, 234, 255, 0.25), 0 4px 4px 0 rgba(0, 0, 0, 0.15);
  --card-border: 0.5px solid #4e7787;
  --success-color: #4caf50;
  --error-color: #ff5a5f;
  --color-overlay: rgba(0, 0, 0, 0.5);
  --bg: #120721;
  --border-color: #201338;
  --light-purple: #36294e;
  --gray: #83919f;
  --dark-purple: #120721;
  --light-blue: #74d5fd;
  --status-opened: #1edc9e;
  --status-closed: #433b5a;
  --status-pending: #83919f;
  --slider-gray: #393942;
  --light-blue: #88b4fa;
  --thumb-image: url('./assets/icons/slider-thumb.svg');
  --purple-border: 1px solid #201338;
  --dark-gray: #393942;
  --midnight-purple-border: 1px solid #36294e;
  --midnight-purple-hover-border: 1px solid #5b4b80;
  --stormy-gray: #83919f;
  --deep-purple: #120721;
  --dark-background: #130713;
  --light-dark-background: #130713;
  --text-gray: #798795;
  --modal-border: #170f2e;
  --warning-colour: #bdc000;
  --warning-colour-alt: #272a0a;
  --warning-text-colour: #f0f0f0;
  --deep-purple: #300734;
  


  --second-gradient-from: #e01dee;
  --second-gradient-to: #49abd2;

  --border-gradient-from: #49abd2;
  --border-gradient-to: #df1ced;
  --gradient: linear-gradient(73deg, #74d6fd 1.13%, #e01dee 103.45%);

  --gradient-from: #74d6fd;
  --gradient-to: #e01dee;

  --button-gradient-from: #74d6fd;
  --button-gradient-to: #e01dee;
  --button-gradient-via: #8fddfe;


  --button-gradient-hover-from: #74d6fd;
  --button-gradient-hover-to: #74d6fd;
  
  --button-gradient-active-from: #58c4ef;
  --button-gradient-active-to: #58c4ef;

  --card-bg-gradient-from: rgba(116, 214, 253, 0.5);
  --card-bg-gradient-to: rgba(11, 12, 16, 0.5);

  --closePosition-from: #49abd2;
  --closePosition-to: #e01dee;

  --blue-pink-gradient-from: #74d6fd;
  --blue-pink-gradient-to: #e01dee;

  --blue-pink-gradient-alt-from: #49abd2;
  --blue-pink-gradient-alt-to: #e01dee;

  --mask-gradient-from: linear-gradient(#fff 0 0) content-box;
--mask-gradient-to: linear-gradient(#fff 0 0);

  --blue-pink-gradient-alt2-from: #49abd2;
  --blue-pink-gradient-alt2-to: #e01dee;
  --font-weight-sm: 400;   /* Regular */
  --font-weight-md: 500;   /* Medium */
  --font-weight-lg: 600;   /* Semi-bold */
  --font-weight-xl: 700;   /* Bold */
}

body {
  position: relative;
  overflow-x: hidden;
  background-color: var(--dashboard-bg);
}

main {
  overflow: hidden;
}

* {
  font-family: var(--font-family);
}

a {
  text-decoration: none;
}

li {
  list-style-type: none;
}

a.svelte-1mtuslq.svelte-1mtuslq {
  display: none;
}

.App {
  background: url('/desktop-background.png') no-repeat;
  background-size: cover;
  min-height: 100vh;
  box-sizing: border-box;
  background-position: center;
}

@media (max-width: 768px) {
  .App {
    background: url('/mobile-background.png') no-repeat;
    background-size: cover;
    background-position: 50% 40%;
    height: 100%;
  }
}
@media (max-width: 480px) {
  .decoration:nth-child(2),
  .decoration:nth-child(4) {
    display: none;
  }
}
.decoration,
.star {
  position: absolute;
  z-index: -1;
}


<<<<<<< HEAD
.decoration-0 {
  width: 80%;
  height: 80%;
}

.decoration-1 {
  width: 30%;
  height: 30%;
}

.decoration-2 {
  width: 45%;
  height: 45%;
}

.decoration-3 {
  width: 75%;
  height: 75%;
}

.star {
  top: var(--top);
  left: var(--left);
  width: var(--size);
  height: var(--size);
}




@media (max-width: 1800px) {
 
  .decoration-0 {
    width: 65%;
    height: 65%;
    top: -15vh;
    left: -20vw;
  }

  .decoration-1 {
    width: 20%;
    height: 20%;
    top: -5vh;
    left: 10vw;
  }

  .decoration-2 {
    width: 40%;
    height: 40%;
    top: -10vh;
    left: 55vw;
  }

  .decoration-3 {
    width: 55%;
    height: 55%;
    top: -5vh;
    left: 62vw;
  }


}

@media (max-width: 480px) {
 
  .decoration-0 {
    width: 40%;
    height: 40%;
    top: -15vh;
    left: -5vw;
  }
  .decoration-2 {
    width: 50%;
    height: 43%;
  }
}
@keyframes scroll {
  0% {
    right: 0;
  }
  100% {
    right: 100%;
  }
}
.partnership-logo {
  animation: scroll 13s linear infinite; 
  width: calc(150px * 8 * 2);
}
 

@import 'tailwindcss';
=======
@theme {
  --color-primary: #fff;
  --color-dashboard-bg: rgba(11, 12, 16, 1);
  --color-primary-color: #0b0c10;
  --color-black: #000;
  --color-brand: #74d6fd;
  --color-pink: #e01dee;
  --color-secondary: #e7ecf0;
  --color-secondary-color: #1a1c24;
  --color-collateral: #1d9259;
  --color-borrow: #f42222;
  --color-spinner-bgn: rgba(0, 0, 0, 0.5);
  --color-spinner-content: #393939;
  --color-footer-bg: #00000d;
  --color-footer-text: #e7ebf5;
  --color-footer-line: rgba(231, 235, 245, 0.2);
  --color-footer-divider: #201338;
  --color-gray: #83919f;
  --color-light-purple: #36294e;
  --color-dark-purple: #120721;
  --color-light-blue: #74d5fd;
  --color-slider-gray: #393942;
  --color-status-opened: #1edc9e;
  --color-status-closed: #433b5a;
  --color-status-pending: #83919f;
  --color-success: #4caf50;
  --color-error: #ff5a5f;
  --color-overlay: rgba(0, 0, 0, 0.5);
  --color-bg: #120721;
  --color-border-color: #201338;
  --color-stormy-gray: #83919f;
  --color-deep-purple: #120721;
  --color-dark-bg: #130713;
  --color-light-dark-bg: #130713;
  --color-text-gray: #798795;
  --color-modal-border: #170f2e;
  --color-warning: #bdc000;
  --color-warning-alt: #272a0a;
  --color-warning-text: #f0f0f0;
  --color-nav-button-hover: #49abd2;
  --color-nav-divider-bg: #36294e;
  --color-header-bg: rgba(7, 0, 22, 0.8);
  --color-second-primary: #fdfdfd;
  --color-plain-button-bg: #0e0a16;
  --color-header-button-bg: #120721;
  --color-btn-dark: rgb(18, 7, 33);

  --font-text: 'Rethink Sans', sans-serif;
  --font-primary: 'Open Sans', sans-serif;
  --font-third: 'Allerta Stencil', sans-serif;
  --font-inter: 'Inter', sans-serif;

  --bg-app: url('../public/desktop-background.png');
  --bg-app-mobile: url('../public/mobile-background.png');
  --bg-main-gradient: linear-gradient(73deg, #74d6fd 1.13%, #e01dee 103.45%);
  --bg-button-gradient: linear-gradient(55deg, #74d6fd 0%, #e01dee 100%);
  --bg-button-gradient-hover: linear-gradient(55deg, #74d6fd 0%, #74d6fd 100%);
  --bg-button-gradient-active: linear-gradient(55deg, #58c4ef 0%, #58c4ef 100%);
  --bg-second-gradient: linear-gradient(55deg, #e01dee 0%, #49abd2 49%);
  --bg-border-gradient: linear-gradient(90deg, #49abd2 0%, #df1ced 99.5%);
  --bg-blue-pink-gradient: linear-gradient(90deg, #74d6fd 0%, #e01dee 100%);
  --bg-blue-pink-gradient-alt: linear-gradient(90deg, #49abd2 0%, #e01dee 100%);
  --bg-card-bg-gradient: linear-gradient(135deg, rgba(116, 214, 253, 0.5) 0%, rgba(11, 12, 16, 0.5) 100%);
  --bg-report-btn-bg-hover: linear-gradient(to right, rgba(147, 51, 234, 0.3), rgba(59, 130, 246, 0.3));

  --shadow-card: inset 4px 4px 9px 0 rgba(153, 234, 255, 0.25), 0 4px 4px 0 rgba(0, 0, 0, 0.15);
  --blur-card: 42.1875px;
  --blur-backdrop: 12px;
  

  --border-purple: 1px;
  --border-midnight-purple: 1px;
  --border-midnight-purple-hover: 1px;

  --z-9999: 9999;
  --z-100: 100;
}
>>>>>>> acef4eb4
<|MERGE_RESOLUTION|>--- conflicted
+++ resolved
@@ -165,7 +165,6 @@
 }
 
 
-<<<<<<< HEAD
 .decoration-0 {
   width: 80%;
   height: 80%;
@@ -257,7 +256,7 @@
  
 
 @import 'tailwindcss';
-=======
+
 @theme {
   --color-primary: #fff;
   --color-dashboard-bg: rgba(11, 12, 16, 1);
@@ -334,5 +333,4 @@
 
   --z-9999: 9999;
   --z-100: 100;
-}
->>>>>>> acef4eb4
+}