--- conflicted
+++ resolved
@@ -133,13 +133,8 @@
     (*pool_value[0]).into()
 }
 
-<<<<<<< HEAD
 // Helper function to store risk factor in storage
-pub fn store_risk_factor(margin_address: ContractAddress, asset: ContractAddress, risk_factor: u128){
-=======
-pub fn store_risk_factor(asset: ContractAddress, risk_factor: u128) {
-    let margin_address = get_contract_address();
->>>>>>> 4a47f653
+pub fn store_risk_factor(margin_address: ContractAddress, asset: ContractAddress, risk_factor: u128) {
     snforge_std::store(
         margin_address, selector!("risk_factors"), array![asset.into(), risk_factor.into()].span(),
     );
