--- conflicted
+++ resolved
@@ -17,11 +17,8 @@
     secret_key: str = "SECRET_KEY"
     algorithm: str = "HS256"
     access_token_expire_minutes: int = 30
-<<<<<<< HEAD
-    refresh_token_expire_minutes: int = 60
-=======
+
     refresh_token_expire_days: int = 7
->>>>>>> dbba9f6c
     reset_password_expire_minutes: int = 15
     refresh_token_expire_days: int = 7
     host: str = "localhost"
