"""
Unit tests for Admin API endpoints using function-based approach without async/await.
"""

import uuid
from unittest.mock import AsyncMock, patch
from types import SimpleNamespace

import pytest
from fastapi import status
from app.services.auth.base import create_access_token

ADMIN_URL = "/api/admin/"

test_admin_object = {
    "name": f"test_name",
    "id": str(uuid.uuid4()),
    "email": f"email@test.com",
    "is_super_admin": True,
}

super_admin_obj = {
    "id": str(uuid.uuid4()),
    "email": "super@admin.com",
    "name": "Super Admin",
    "is_super_admin": True,
}
regular_admin_obj = {
    "id": str(uuid.uuid4()),
    "email": "regular@admin.com",
    "name": "Regular Admin",
    "is_super_admin": False,
}


def make_admin_obj(data):
    """
    Helper to convert a dictionary to an object with attribute access,
    for use in mocks where the code expects attribute-style access.
    """
    return SimpleNamespace(**data)


@pytest.fixture
def mock_admin_crud():
    """
    Mock the admin_crud object.
    """
    with patch("app.crud.admin.AdminCRUD", new_callable=AsyncMock) as mock:
        yield mock


@pytest.fixture
def patch_admin_get_by_email():
    """
    Patch admin_crud.get_by_email for authentication middleware.
    """
    with patch(
        "app.crud.admin.admin_crud.get_by_email", new_callable=AsyncMock
    ) as mock:
        yield mock


@pytest.fixture
def mock_get_admin_by_email():
    """
    Mock the get_by_email method of AdminCRUD.
    This will use the get_object_by_field from the base DBConnector class.
    """
    with patch(
        "app.crud.admin.admin_crud.get_by_email", new_callable=AsyncMock
    ) as mock:
        mock.return_value = make_admin_obj(test_admin_object)
        yield mock


@pytest.fixture
def mock_get_all_admin():
    """
    Mock the get_objects method of DBConnector to retrieve all admin records.
    """
    with patch("app.crud.base.DBConnector.get_objects", new_callable=AsyncMock) as mock:
        yield mock


@pytest.mark.asyncio
@patch("app.api.common.GetAllMediator.__call__", new_callable=AsyncMock)
async def test_get_all_admins(mock_mediator_call, mock_get_admin_by_email, client):
    """
    Test successfully returning all admins using the GetAllMediator.
    """
    admins = [
        {
            "name": f"name{str(i)}",
            "id": str(uuid.uuid4()),
            "email": f"email{str(i)}@test.com",
        }
        for i in range(5)
    ]

    mock_mediator_call.return_value = {"items": admins, "total": len(admins)}
    token = create_access_token(test_admin_object["email"])
    response = client.get(
        ADMIN_URL + "all", headers={"Authorization": f"Bearer {token}"}
    )

    assert response.status_code == 200
    assert response.json() == {"items": admins, "total": 5}

    mock_mediator_call.assert_called_once()

<<<<<<< HEAD
@pytest.mark.asyncio
@patch("app.crud.admin.admin_crud.get_object", new_callable=AsyncMock)
async def test_update_admin_success(mock_get_object, client):
    """Test successful admin name update."""
    
    mock_admin = type('MockAdmin', (), {
        'id': test_admin_object['id'],
        'name': test_admin_object['name'],
        'email': test_admin_object['email']
    })()
    mock_get_object.return_value = mock_admin

    token = create_access_token(test_admin_object["email"])
    response = client.post(
        f"{ADMIN_URL}{test_admin_object['id']}",
        json={"name": "Updated Name"},
        headers={"Authorization": f"Bearer {token}"}
    )

    assert response.status_code == 200
    data = response.json()
    assert data["name"] == "Updated Name"
    assert data["id"] == test_admin_object['id']
    assert data["email"] == test_admin_object['email']


@pytest.mark.asyncio
@patch("app.crud.admin.admin_crud.get_object", new_callable=AsyncMock)
async def test_update_admin_not_found(mock_get_object, client):
    """Test update admin when admin not found."""

    mock_get_object.return_value = None

    token = create_access_token(test_admin_object["email"])
    response = client.post(
        f"{ADMIN_URL}{test_admin_object['id']}",
        json={"name": "Updated Name"},
        headers={"Authorization": f"Bearer {token}"}
    )

    assert response.status_code == 404
    assert response.json()["detail"] == "Admin not found."


@pytest.mark.asyncio
@patch("app.crud.admin.admin_crud.get_object", new_callable=AsyncMock)
async def test_update_admin_empty_name(mock_get_object, client):
    """Test update admin with empty name."""
    
    mock_admin = type('MockAdmin', (), {
        'id': test_admin_object['id'],
        'name': test_admin_object['name'],
        'email': test_admin_object['email']
    })()
    mock_get_object.return_value = mock_admin

    token = create_access_token(test_admin_object["email"])
    response = client.post(
        f"{ADMIN_URL}{test_admin_object['id']}",
        json={"name": ""},
        headers={"Authorization": f"Bearer {token}"}
    )

    assert response.status_code == 200
=======

@patch("app.api.admin.get_admin_user_from_state", new_callable=AsyncMock)
@patch("app.crud.admin.admin_crud.create_admin", new_callable=AsyncMock)
def test_superadmin_can_create_admin(
    mock_create_admin, mock_get_admin_user, patch_admin_get_by_email, client
):
    """
    Test that a superadmin can successfully create a new admin.
    """
    mock_get_admin_user.return_value = make_admin_obj(super_admin_obj)
    mock_create_admin.return_value = make_admin_obj(
        {
            "id": str(uuid.uuid4()),
            "email": "new@admin.com",
            "name": "New Admin",
            "is_super_admin": False,
        }
    )
    patch_admin_get_by_email.return_value = make_admin_obj(super_admin_obj)
    token = create_access_token(super_admin_obj["email"])
    response = client.post(
        ADMIN_URL + "add",
        json={"email": "new@admin.com", "name": "New Admin"},
        headers={"Authorization": f"Bearer {token}"},
    )
    assert response.status_code == 201


@patch("app.api.admin.get_admin_user_from_state", new_callable=AsyncMock)
def test_regular_admin_cannot_create_admin(
    mock_get_admin_user, patch_admin_get_by_email, client
):
    """
    Test that a regular admin (non-superadmin) cannot create new admin users.
    """
    mock_get_admin_user.return_value = make_admin_obj(regular_admin_obj)
    patch_admin_get_by_email.return_value = make_admin_obj(regular_admin_obj)
    token = create_access_token(regular_admin_obj["email"])
    response = client.post(
        ADMIN_URL + "add",
        json={"email": "new@admin.com", "name": "New Admin"},
        headers={"Authorization": f"Bearer {token}"},
    )
    assert response.status_code == 403


@patch("app.api.admin.get_admin_user_from_state", new_callable=AsyncMock)
def test_unauthenticated_user_cannot_create_admin(
    mock_get_admin_user, patch_admin_get_by_email, client
):
    """
    Test that unauthenticated users cannot create admin users.
    """
    mock_get_admin_user.return_value = None
    patch_admin_get_by_email.return_value = None
    token = create_access_token("nouser@example.com")
    response = client.post(
        ADMIN_URL + "add",
        json={"email": "new@admin.com", "name": "New Admin"},
        headers={"Authorization": f"Bearer {token}"},
    )
    assert response.status_code == 401


@patch("app.api.admin.get_admin_user_from_state", new_callable=AsyncMock)
def test_only_allowed_fields_processed(
    mock_get_admin_user, patch_admin_get_by_email, client
):
    """
    Test that the endpoint only accepts allowed fields (email and name)
    and rejects requests with additional fields.
    """
    mock_get_admin_user.return_value = make_admin_obj(super_admin_obj)
    patch_admin_get_by_email.return_value = make_admin_obj(super_admin_obj)
    token = create_access_token(super_admin_obj["email"])
    response = client.post(
        ADMIN_URL + "add",
        json={
            "email": "new@admin.com",
            "name": "New Admin",
            "role": "admin",
            "permissions": ["read", "write"],
        },
        headers={"Authorization": f"Bearer {token}"},
    )
    assert response.status_code == 422


@patch("app.api.admin.get_admin_user_from_state", new_callable=AsyncMock)
def test_email_required(mock_get_admin_user, patch_admin_get_by_email, client):
    """
    Test that email field is required in the request.
    """
    mock_get_admin_user.return_value = make_admin_obj(super_admin_obj)
    patch_admin_get_by_email.return_value = make_admin_obj(super_admin_obj)
    token = create_access_token(super_admin_obj["email"])
    response = client.post(
        ADMIN_URL + "add",
        json={"name": "New Admin"},
        headers={"Authorization": f"Bearer {token}"},
    )
    assert response.status_code == 422


@patch("app.api.admin.get_admin_user_from_state", new_callable=AsyncMock)
@patch("app.crud.admin.admin_crud.create_admin", new_callable=AsyncMock)
def test_name_optional(
    mock_create_admin, mock_get_admin_user, patch_admin_get_by_email, client
):
    """
    Test that name field is optional in the request.
    """
    mock_get_admin_user.return_value = make_admin_obj(super_admin_obj)
    patch_admin_get_by_email.return_value = make_admin_obj(super_admin_obj)
    mock_create_admin.return_value = make_admin_obj(
        {
            "id": str(uuid.uuid4()),
            "email": "new@admin.com",
            "name": None,
            "is_super_admin": False,
        }
    )
    token = create_access_token(super_admin_obj["email"])
    response = client.post(
        ADMIN_URL + "add",
        json={"email": "new@admin.com"},
        headers={"Authorization": f"Bearer {token}"},
    )
    assert response.status_code == 201
>>>>>>> aae16822
<|MERGE_RESOLUTION|>--- conflicted
+++ resolved
@@ -109,7 +109,7 @@
 
     mock_mediator_call.assert_called_once()
 
-<<<<<<< HEAD
+
 @pytest.mark.asyncio
 @patch("app.crud.admin.admin_crud.get_object", new_callable=AsyncMock)
 async def test_update_admin_success(mock_get_object, client):
@@ -174,7 +174,7 @@
     )
 
     assert response.status_code == 200
-=======
+    
 
 @patch("app.api.admin.get_admin_user_from_state", new_callable=AsyncMock)
 @patch("app.crud.admin.admin_crud.create_admin", new_callable=AsyncMock)
@@ -303,5 +303,4 @@
         json={"email": "new@admin.com"},
         headers={"Authorization": f"Bearer {token}"},
     )
-    assert response.status_code == 201
->>>>>>> aae16822
+    assert response.status_code == 201