use starknet::{ContractAddress};
use openzeppelin_token::erc20::interface::{IERC20DispatcherTrait};
use snforge_std::cheatcodes::execution_info::caller_address::{
    start_cheat_caller_address, stop_cheat_caller_address,
};
use margin::interface::{IMarginDispatcherTrait};
<<<<<<< HEAD
use margin::types::TokenAmount;
use super::{
    utils::{setup_test_suite, deploy_erc20_mock, setup_user},
    constants::{
        DEPOSIT_MOCK_USER, DEPOSIT_MOCK_USER_2, HYPOTHETICAL_OWNER_ADDR,
    },
=======
use super::utils::{
    setup_test_suite, deploy_erc20_mock, setup_user, get_treasury_balance, get_pool_value,
>>>>>>> 639871d1
};


#[test]
#[should_panic(expected: 'Amount is zero')]
fn test_deposit_zero_amount() {
    // Setup
    let suite = setup_test_suite(HYPOTHETICAL_OWNER_ADDR.try_into().unwrap(), deploy_erc20_mock());
    let zero_amount = 0_u256;

    // Set caller as the depositor
    start_cheat_caller_address(
        suite.margin.contract_address, DEPOSIT_MOCK_USER.try_into().unwrap(),
    );
    suite.margin.deposit(suite.token.contract_address, zero_amount);
    stop_cheat_caller_address(suite.margin.contract_address);
}

#[test]
#[should_panic(expected: 'Insufficient allowance')]
fn test_deposit_insufficient_allowance() {
    // Setup
    let suite = setup_test_suite(HYPOTHETICAL_OWNER_ADDR.try_into().unwrap(), deploy_erc20_mock());
    let deposit_amount: u256 = 1000;
    let user: ContractAddress = DEPOSIT_MOCK_USER.try_into().unwrap();

    // Transfer tokens to user but don't approve
    suite.token.transfer(user, deposit_amount);

    // Try to deposit without approval
    start_cheat_caller_address(suite.margin.contract_address, user);
    suite.margin.deposit(suite.token.contract_address, deposit_amount);
    stop_cheat_caller_address(suite.margin.contract_address);
}

#[test]
#[should_panic(expected: 'Insufficient balance')]
fn test_deposit_insufficient_balance() {
    // Setup
    let suite = setup_test_suite(HYPOTHETICAL_OWNER_ADDR.try_into().unwrap(), deploy_erc20_mock());
    let deposit_amount: u256 = 1000000000000000000000; // Very large amount
    let user: ContractAddress = DEPOSIT_MOCK_USER.try_into().unwrap();

    // Approve without having enough tokens
    start_cheat_caller_address(suite.token.contract_address, user);
    suite.token.approve(suite.margin.contract_address, deposit_amount);
    stop_cheat_caller_address(suite.token.contract_address);

    // Try to deposit
    start_cheat_caller_address(suite.margin.contract_address, user);
    suite.margin.deposit(suite.token.contract_address, deposit_amount);
    stop_cheat_caller_address(suite.margin.contract_address);
}

#[test]
fn test_deposit_success() {
    // Setup
    let suite = setup_test_suite(HYPOTHETICAL_OWNER_ADDR.try_into().unwrap(), deploy_erc20_mock());
    let deposit_amount: u256 = 1000;
    let user: ContractAddress = DEPOSIT_MOCK_USER.try_into().unwrap();

    setup_user(@suite, user, deposit_amount);

    // Get initial balances
    let initial_contract_balance = suite.token.balance_of(suite.margin.contract_address);
    let initial_user_balance = suite.token.balance_of(user);

    // Deposit
    start_cheat_caller_address(suite.margin.contract_address, user);
    suite.margin.deposit(suite.token.contract_address, deposit_amount);
    stop_cheat_caller_address(suite.margin.contract_address);

    // Check final balances
    let final_contract_balance = suite.token.balance_of(suite.margin.contract_address);
    let final_user_balance = suite.token.balance_of(user);

    assert(
        final_contract_balance == initial_contract_balance + deposit_amount,
        'Wrong contract balance',
    );
    assert(final_user_balance == initial_user_balance - deposit_amount, 'Wrong user balance');
}

#[test]
fn test_multiple_deposits() {
    // Setup
    let suite = setup_test_suite(HYPOTHETICAL_OWNER_ADDR.try_into().unwrap(), deploy_erc20_mock());
    let deposit_amount1: u256 = 1000;
    let deposit_amount2: u256 = 500;
    let user: ContractAddress = DEPOSIT_MOCK_USER.try_into().unwrap();

    setup_user(@suite, user, deposit_amount1 + deposit_amount2);

    // First deposit
    start_cheat_caller_address(suite.margin.contract_address, user);
    suite.margin.deposit(suite.token.contract_address, deposit_amount1);

    // Second deposit
    suite.margin.deposit(suite.token.contract_address, deposit_amount2);
    stop_cheat_caller_address(suite.margin.contract_address);

    // Check final balance
    let final_contract_balance = suite.token.balance_of(suite.margin.contract_address);
    assert(final_contract_balance == deposit_amount1 + deposit_amount2, 'Wrong total deposit');
}

#[test]
fn test_multiple_users_deposit() {
    // Setup
    let suite = setup_test_suite(HYPOTHETICAL_OWNER_ADDR.try_into().unwrap(), deploy_erc20_mock());
    let deposit_amount1: u256 = 1000;
    let deposit_amount2: u256 = 2000;
    let user1: ContractAddress = DEPOSIT_MOCK_USER.try_into().unwrap();
    let user2: ContractAddress = DEPOSIT_MOCK_USER_2.try_into().unwrap();

    setup_user(@suite, user1, deposit_amount1);
    setup_user(@suite, user2, deposit_amount2);

    // User 1 deposit
    start_cheat_caller_address(suite.margin.contract_address, user1);
    suite.margin.deposit(suite.token.contract_address, deposit_amount1);
    stop_cheat_caller_address(suite.margin.contract_address);

    // User 2 deposit
    start_cheat_caller_address(suite.margin.contract_address, user2);
    suite.margin.deposit(suite.token.contract_address, deposit_amount2);
    stop_cheat_caller_address(suite.margin.contract_address);

    // Check final balance
    let final_contract_balance = suite.token.balance_of(suite.margin.contract_address);
    assert(final_contract_balance == deposit_amount1 + deposit_amount2, 'Wrong total deposits');
}


#[test]
fn test_storage_updates() {
    // Setup
    let suite = setup_test_suite(HYPOTHETICAL_OWNER_ADDR.try_into().unwrap(), deploy_erc20_mock());
    let deposit_amount: u256 = 1000;
    let user: ContractAddress = DEPOSIT_MOCK_USER.try_into().unwrap();

    setup_user(@suite, user, deposit_amount);

    // Deposit
    start_cheat_caller_address(suite.margin.contract_address, user);
    suite.margin.deposit(suite.token.contract_address, deposit_amount);
    stop_cheat_caller_address(suite.margin.contract_address);

    // Check storage updates
    let treasury_balance = get_treasury_balance(
        suite.margin.contract_address, user, suite.token.contract_address,
    );

    let pool_value = get_pool_value(suite.margin.contract_address, suite.token.contract_address);

    assert(treasury_balance == deposit_amount, 'Wrong treasury balance');
    assert(pool_value == deposit_amount, 'Wrong pool value');
}<|MERGE_RESOLUTION|>--- conflicted
+++ resolved
@@ -4,17 +4,13 @@
     start_cheat_caller_address, stop_cheat_caller_address,
 };
 use margin::interface::{IMarginDispatcherTrait};
-<<<<<<< HEAD
-use margin::types::TokenAmount;
 use super::{
-    utils::{setup_test_suite, deploy_erc20_mock, setup_user},
+    utils::{
+        setup_test_suite, deploy_erc20_mock, setup_user, get_treasury_balance, get_pool_value,
+    },
     constants::{
         DEPOSIT_MOCK_USER, DEPOSIT_MOCK_USER_2, HYPOTHETICAL_OWNER_ADDR,
     },
-=======
-use super::utils::{
-    setup_test_suite, deploy_erc20_mock, setup_user, get_treasury_balance, get_pool_value,
->>>>>>> 639871d1
 };
 
 
