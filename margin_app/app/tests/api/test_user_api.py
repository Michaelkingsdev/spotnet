--- conflicted
+++ resolved
@@ -320,7 +320,6 @@
 def test_get_all_users(client, mock_get_all):
     """Test successfully return all users"""
     users = []
-<<<<<<< HEAD
     total = 10
     for i in range(total):
         users.append({
@@ -334,29 +333,12 @@
 
     assert response.status_code == 200
     assert response.json() == {"users": users, "total": total} 
-=======
-    for i in range(10):
-        users.append(
-            {
-                "wallet_id": str(i),
-                "id": str(uuid.uuid4()),
-                "deposit": [],
-            }
-        )
-
-    mock_get_all.return_value = users
-    response = client.get(USER_URL + "get_all_users")
-
-    assert response.status_code == 200
-    assert response.json() == users
->>>>>>> 8c2ff9d7
 
 
 def test_get_all_users(client, mock_get_all):
     """Test successfully return all users with limit and offset applied."""
     users = []
     for i in range(10):
-<<<<<<< HEAD
         users.append({
             "wallet_id": str(i),
             "id": str(uuid.uuid4()),
@@ -367,38 +349,17 @@
     response = client.get(USER_URL + "get_all_users" + f"?limit=3")
     assert response.status_code == 200
     assert response.json() == {"users": users[:3], "total": 3} 
-=======
-        users.append(
-            {
-                "wallet_id": str(i),
-                "id": str(uuid.uuid4()),
-                "deposit": [],
-            }
-        )
-
-    mock_get_all.return_value = users[:3]
-    response = client.get(USER_URL + "get_all_users" + f"?limit=3")
-    assert response.status_code == 200
-    assert response.json() == users[:3]
->>>>>>> 8c2ff9d7
 
     mock_get_all.return_value = {"users": users[-3:], "total": 3}  
     response = client.get(USER_URL + "get_all_users" + f"?limit=3&offset=7")
     assert response.status_code == 200
-<<<<<<< HEAD
-    assert response.json() =={"users": users[-3:], "total": 3}  
-=======
-    assert response.json() == users[-3:]
->>>>>>> 8c2ff9d7
-
+    assert response.json() =={"users": users[-3:], "total": 3}
+    
     mock_get_all.return_value ={"users":  users[-5:], "total": 5} 
     response = client.get(USER_URL + "get_all_users" + f"?offset=5")
     assert response.status_code == 200
-<<<<<<< HEAD
     assert response.json() =={"users":  users[-5:], "total": 5} 
-=======
-    assert response.json() == users[-5:]
->>>>>>> 8c2ff9d7
+
 
 
 def test_get_all_users_invalid_params(client, mock_get_all):
