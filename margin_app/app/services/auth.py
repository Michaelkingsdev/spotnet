--- conflicted
+++ resolved
@@ -13,11 +13,7 @@
 from app.crud.admin import admin_crud
 from app.models.admin import Admin
 from app.schemas.admin import AdminResponse
-<<<<<<< HEAD
 from margin_app.auth.security import get_password_hash
-from fastapi import Request
-=======
->>>>>>> 4bd48008
 import requests
 
 pwd_context = CryptContext(schemes=["bcrypt"], deprecated="auto")
@@ -92,17 +88,6 @@
     False if not.
     """
     return pwd_context.verify(plain_password, hashed_password)
-
-
-def get_password_hash(password) -> str:
-    """
-    Hashes the provided password according to the specified hashing context.
-
-    :param password: str - The password to be hashed.
-
-    :return: str - The hashed password.
-    """
-    return pwd_context.hash(password)
 
 
 class GoogleAuth:
