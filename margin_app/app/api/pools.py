--- conflicted
+++ resolved
@@ -11,17 +11,13 @@
 from app.schemas.pools import (
     UserPoolResponse,
     UserPoolCreate,
-<<<<<<< HEAD
+    UserPoolUpdateResponse,
+    UserPoolUpdate,
     PoolCreate,
     PoolResponse,
     PoolRiskStatus,
 )
 from app.db.sessions import get_db
-=======
-    UserPoolUpdateResponse,
-    UserPoolUpdate
-)
->>>>>>> c0fec7f0
 
 router = APIRouter()
 
@@ -29,9 +25,7 @@
 @router.post(
     "/create_pool", response_model=PoolResponse, status_code=status.HTTP_201_CREATED
 )
-async def create_pool(
-    token: str, risk_status: PoolRiskStatus
-) -> PoolResponse:
+async def create_pool(token: str, risk_status: PoolRiskStatus) -> PoolResponse:
     """
     Create a new pool
 
@@ -84,6 +78,7 @@
 
     return proposal
 
+
 @router.post(
     "/update_user_pool",
     response_model=UserPoolUpdateResponse,
@@ -98,8 +93,7 @@
     """
     try:
         updated_pool = await user_pool_crud.update_user_pool(
-            user_pool_id=user_pool.user_pool_id,
-            amount=user_pool.amount
+            user_pool_id=user_pool.user_pool_id, amount=user_pool.amount
         )
 
         if not updated_pool:
