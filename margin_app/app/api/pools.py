"""
This module contains the API routes for the pools.
"""

from typing import Optional
<<<<<<< HEAD

from fastapi import APIRouter, HTTPException, Query, status
from loguru import logger

from app.api.common import GetAllMediator
from app.crud.pool import pool_crud, user_pool_crud
from app.schemas.pools import (PoolCreate, PoolGetAllResponse, PoolResponse,
=======
from uuid import UUID

from fastapi import APIRouter, HTTPException, Query, status
from loguru import logger

from app.api.common import GetAllMediator
from app.crud.pool import pool_crud, user_pool_crud
from app.schemas.pools import (PoolGetAllResponse, PoolResponse,
>>>>>>> 27be73b0
                               PoolRiskStatus, UserPoolCreate,
                               UserPoolResponse, UserPoolUpdate,
                               UserPoolUpdateResponse)

router = APIRouter()


@router.post(
    "/create_pool", response_model=PoolResponse, status_code=status.HTTP_201_CREATED
)
async def create_pool(token: str, risk_status: PoolRiskStatus) -> PoolResponse:
    """
    Create a new pool

    :param token: pool token (path parameter)
    :param risk_status: pool risk status
    :return: created pool
    """
    try:
        created_pool = await pool_crud.create_pool(token=token, risk_status=risk_status)
        if not created_pool:
            raise HTTPException(
                status_code=status.HTTP_500_INTERNAL_SERVER_ERROR,
                detail="Pool was not created.",
            )
    except Exception as e:
        logger.error(f"Error creating pool: {e}")
        raise HTTPException(
            status_code=status.HTTP_500_INTERNAL_SERVER_ERROR,
            detail="Something went wrong.",
        ) from e

    return created_pool


@router.get("/pools", response_model=PoolGetAllResponse, status_code=status.HTTP_200_OK)
async def get_all_pools() -> PoolGetAllResponse:
    """
    Fetch all pools

    :return: PoolGetAllResponse
        where:
        pools:List[Pool] List of all pool records fetched from the database
        total:int total number of pools.
    """
    try:
        return await pool_crud.get_all_pools()
    except Exception as e:
<<<<<<< HEAD
=======
        raise HTTPException(
            status_code=status.HTTP_500_INTERNAL_SERVER_ERROR,
            detail="Something went wrong.",
        ) from e


@router.get(
    "/{pool_id}",
    response_model=PoolResponse,
    status_code=status.HTTP_200_OK,
)
async def get_pool(pool_id: UUID) -> PoolResponse:
    """
    Get a pool by its ID

    :param pool_id: UUID of the pool to fetch
    :return: PoolResponse - The pool if found
    :raises: HTTPException with 404 if pool not found
    """
    try:
        pool = await pool_crud.get_pool_by_id(pool_id)
        if not pool:
            raise HTTPException(
                status_code=status.HTTP_404_NOT_FOUND,
                detail=f"Pool with id {pool_id} not found",
            )
        return pool
    except ValueError as e:
        raise HTTPException(
            status_code=status.HTTP_400_BAD_REQUEST,
            detail=str(e),
        ) from e
    except Exception as e:
        logger.error(f"Error fetching pool: {e}")
>>>>>>> 27be73b0
        raise HTTPException(
            status_code=status.HTTP_500_INTERNAL_SERVER_ERROR,
            detail="Something went wrong.",
        ) from e


@router.post(
    "/create_user_pool",
    response_model=UserPoolResponse,
    status_code=status.HTTP_201_CREATED,
)
async def create_user_pool(user_pool: UserPoolCreate) -> UserPoolResponse:
    """
    Create a new user pool

    :param user_pool: user id, pool id and amount to create
    :return: created user proposal with amount
    """
    try:
        proposal = await user_pool_crud.create_user_pool(
            user_id=user_pool.user_id,
            pool_id=user_pool.pool_id,
            amount=user_pool.amount,
        )
    except Exception as e:
        logger.error(f"Error creating user pool: {e}")
        raise HTTPException(
            status_code=status.HTTP_500_INTERNAL_SERVER_ERROR,
            detail="Something went wrong.",
        ) from e

    return proposal


@router.post(
    "/update_user_pool",
    response_model=UserPoolUpdateResponse,
    status_code=status.HTTP_200_OK,
)
async def update_user_pool(user_pool: UserPoolUpdate) -> UserPoolUpdateResponse:
    """
    Update an existing user pool entry.

    :param user_pool: user pool id and amount to update.
    :return: Updated user pool entry.
    """
    try:
        updated_pool = await user_pool_crud.update_user_pool(
            user_pool_id=user_pool.user_pool_id, amount=user_pool.amount
        )

        if not updated_pool:
            raise HTTPException(
                status_code=status.HTTP_404_NOT_FOUND,
                detail="User pool entry not found.",
            )

    except Exception as e:
        logger.error(f"Error updating user pool: {e}")
        raise HTTPException(
            status_code=status.HTTP_500_INTERNAL_SERVER_ERROR,
            detail="Something went wrong while updating the user pool.",
        ) from e

    return updated_pool


@router.get(
    "/user_pools", response_model=list[UserPoolResponse], status_code=status.HTTP_200_OK
)
async def get_all_user_pools(
    limit: Optional[int] = Query(25, gt=0), offset: Optional[int] = Query(0, ge=0)
) -> list[UserPoolResponse]:
    """
    Fetch all user pools

    Parameters:
    - limit: Optional[int] - maximum number of user pools to be retrieved
    - offset: Optional[int] - skip N first user pools

    :return: List[UserPoolResponse] - List of all user pool entries fetched from the database.
        An empty list is returned if no user pools exist)
    """
    mediator = GetAllMediator(user_pool_crud.get_all_user_pools, limit, offset)
    return await mediator.execute()<|MERGE_RESOLUTION|>--- conflicted
+++ resolved
@@ -3,15 +3,6 @@
 """
 
 from typing import Optional
-<<<<<<< HEAD
-
-from fastapi import APIRouter, HTTPException, Query, status
-from loguru import logger
-
-from app.api.common import GetAllMediator
-from app.crud.pool import pool_crud, user_pool_crud
-from app.schemas.pools import (PoolCreate, PoolGetAllResponse, PoolResponse,
-=======
 from uuid import UUID
 
 from fastapi import APIRouter, HTTPException, Query, status
@@ -20,7 +11,6 @@
 from app.api.common import GetAllMediator
 from app.crud.pool import pool_crud, user_pool_crud
 from app.schemas.pools import (PoolGetAllResponse, PoolResponse,
->>>>>>> 27be73b0
                                PoolRiskStatus, UserPoolCreate,
                                UserPoolResponse, UserPoolUpdate,
                                UserPoolUpdateResponse)
@@ -69,8 +59,6 @@
     try:
         return await pool_crud.get_all_pools()
     except Exception as e:
-<<<<<<< HEAD
-=======
         raise HTTPException(
             status_code=status.HTTP_500_INTERNAL_SERVER_ERROR,
             detail="Something went wrong.",
@@ -105,7 +93,6 @@
         ) from e
     except Exception as e:
         logger.error(f"Error fetching pool: {e}")
->>>>>>> 27be73b0
         raise HTTPException(
             status_code=status.HTTP_500_INTERNAL_SERVER_ERROR,
             detail="Something went wrong.",
