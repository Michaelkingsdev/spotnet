--- conflicted
+++ resolved
@@ -1,4 +1,7 @@
-<<<<<<< HEAD
+"""
+This module contains the API routes for margin positions.
+"""
+
 from typing import NoReturn
 from uuid import UUID
 
@@ -7,23 +10,36 @@
 
 from app.crud.margin_position import margin_position_crud
 from app.db.sessions import get_db
-from app.schemas.margin_position import CloseMarginPositionResponse
-=======
-"""
-This module contains the API routes for margin positions.
-"""
-
-from fastapi import APIRouter, Depends
-from sqlalchemy.ext.asyncio import AsyncSession
-
-from app.crud.margin_position import margin_position_crud
-from app.schemas.margin_position import MarginPositionCreate, MarginPositionResponse
->>>>>>> c7277284
+from app.schemas.margin_position import (
+    CloseMarginPositionResponse,
+    MarginPositionCreate,
+    MarginPositionResponse,
+)
 
 router = APIRouter()
 
 
-<<<<<<< HEAD
+@router.post("/open", response_model=MarginPositionResponse)
+async def open_margin_position(
+    position_data: MarginPositionCreate,
+    db: AsyncSession = Depends(get_db),
+):
+    """
+    Opens a margin position by creating an entry record in the database.
+    :param position_data: MarginPositionCreate
+    :param db: AsyncSession
+    :return: MarginPositionResponse
+    """
+    margin_position_crud.db = db
+    position = await margin_position_crud.open_margin_position(
+        user_id=position_data.user_id,
+        borrowed_amount=position_data.borrowed_amount,
+        multiplier=position_data.multiplier,
+        transaction_id=position_data.transaction_id,
+    )
+    return position
+
+
 @router.post("/close/{position_id}", response_model=CloseMarginPositionResponse)
 async def close_margin_position(
     position_id: UUID, db: AsyncSession = Depends(get_db)
@@ -49,24 +65,4 @@
             status_code=404, detail=f"Margin position with id {position_id} not found"
         )
 
-    return CloseMarginPositionResponse(position_id=position_id, status=status)
-=======
-@router.post("/open_margin_position", response_model=MarginPositionResponse)
-async def open_margin_position(
-    position_data: MarginPositionCreate,
-    db: AsyncSession = Depends(margin_position_crud.session),
-):
-    """
-    Opens a margin position by creating an entry record in the database.
-    :param position_data: MarginPositionCreate
-    :param db: AsyncSession
-    :return: MarginPositionResponse
-    """
-    position = await margin_position_crud.open_margin_position(
-        user_id=position_data.user_id,
-        borrowed_amount=position_data.borrowed_amount,
-        multiplier=position_data.multiplier,
-        transaction_id=position_data.transaction_id,
-    )
-    return position
->>>>>>> c7277284
+    return CloseMarginPositionResponse(position_id=position_id, status=status)