--- conflicted
+++ resolved
@@ -1,195 +1,186 @@
-"""
-API endpoints for admin management.
-"""
-
-from typing import List, Optional
-from uuid import UUID
-
-from fastapi import APIRouter, HTTPException, Query, status
-from loguru import logger
-from sqlalchemy.exc import IntegrityError
-
-from app.api.common import GetAllMediator
-from app.crud.admin import admin_crud
-from app.models.admin import Admin
-<<<<<<< HEAD
-from app.schemas.admin import AdminRequest, AdminResponse
-from app.services.auth import get_admin_user_from_state, get_password_hash
-=======
-from app.schemas.admin import AdminRequest, AdminResponse, AdminResetPassword
-from app.services.auth.base import get_admin_user_from_state
-from app.services.auth.security import get_password_hash, verify_password
-from app.services.emails import email_service
-from fastapi.responses import JSONResponse
-from pydantic import EmailStr
->>>>>>> 27be73b0
-
-router = APIRouter(prefix="")
-
-
-@router.post(
-    "/add",
-    response_model=AdminResponse,
-    status_code=status.HTTP_201_CREATED,
-    summary="add a new admin",
-    description="Adds a new admin in the application",
-)
-async def add_admin(
-    data: AdminRequest,
-) -> AdminResponse:
-    """
-    Add a new admin with the provided admin data.
-
-    Parameters:
-        data: The admin data to add
-
-    Returns:
-        Added admin
-
-    Raises:
-        HTTPException: If there's an error in a addition the admin
-    """
-    new_admin = Admin(
-        email=data.email,
-        password=get_password_hash(data.password),
-        name=data.name,
-    )
-
-    try:
-        new_admin = await admin_crud.write_to_db(new_admin)
-
-    except IntegrityError as e:
-        logger.error(f"Error adding admin: email '{data.email}' is exists")
-        raise HTTPException(
-            status_code=status.HTTP_409_CONFLICT,
-            detail=f"Failed to add admin: email '{data.email}' is exists",
-        ) from e
-
-    return AdminResponse(id=new_admin.id, name=new_admin.name, email=new_admin.email)
-
-
-@router.get(
-<<<<<<< HEAD
-    "/admins",
-=======
-    "/all",
->>>>>>> 27be73b0
-    response_model=List[AdminResponse],
-    status_code=status.HTTP_200_OK,
-    summary="Get all admin",
-)
-async def get_all_admin(
-    limit: Optional[int] = Query(25, description="Number of admins to retrieve"),
-    offset: Optional[int] = Query(0, description="Number of admins to skip"),
-) -> List[AdminResponse]:
-    """
-    Get all admins.
-    :param limit: Limit of admins to return
-    :param offset: Offset of admins to return
-    :return: Response with list of admins
-    """
-    mediator = GetAllMediator(admin_crud.get_all, limit, offset)
-    return await mediator.execute()
-
-
-@router.get(
-    "/{admin_id}",
-    response_model=AdminResponse,
-    status_code=status.HTTP_200_OK,
-    summary="get an admin",
-    description="Get an admin by ID",
-)
-async def get_admin(
-    admin_id: UUID,
-) -> AdminResponse:
-    """
-    Get admin.
-
-    Parameters:
-    - admin_id: UUID, the ID of the admin
-
-    Returns:
-    - AdminResponse: The admin object
-    """
-    admin = await admin_crud.get_object(Admin, admin_id)
-
-    if not admin:
-        logger.error(f"Admin with id: '{admin_id}' not found")
-        raise HTTPException(
-            status_code=status.HTTP_404_NOT_FOUND, detail="Admin not found."
-        )
-
-    return AdminResponse(id=admin.id, name=admin.name, email=admin.email)
-
-
-@router.post(
-    "/change_password",
-    status_code=status.HTTP_200_OK,
-    summary="password change for admin",
-    description="Sends an email with a reset password link",
-)
-async def change_password(
-    admin_email: EmailStr,
-):
-    """
-    Asynchronously handles the process of changing an admin's password
-    by sending a reset password email.
-    Args:
-        admin_email (EmailStr): The email address of the admin whose password needs to be changed.
-    Raises:
-        HTTPException: If the admin with the given email is not found (404).
-        HTTPException: If there is an error while sending the reset password email (500).
-    Returns:
-        JSONResponse: A response indicating that the reset password email was successfully sent.
-    """
-    admin = await admin_crud.get_object_by_field(field="email", value=admin_email)
-
-    if not admin:
-        raise HTTPException(
-            status_code=status.HTTP_404_NOT_FOUND,
-            detail="Admin with this email was not found.",
-        )
-
-    if not await email_service.reset_password_mail(to_email=admin.email):
-        raise HTTPException(
-            status_code=status.HTTP_500_INTERNAL_SERVER_ERROR,
-            detail="Error while sending email.",
-        )
-
-    return JSONResponse(
-        content={"message": "Password reset email has been sent successfully"}
-    )
-
-
-@router.post(
-    "/reset_password/{token}",
-    status_code=status.HTTP_200_OK,
-    summary="password reset for admin",
-    description="change password for admin",
-)
-async def reset_password(data: AdminResetPassword, token: str):
-    """
-    Reset the password for an admin user.
-    This function verifies the provided old password, updates the password
-    to a new one if the verification is successful, and saves the changes
-    to the database.
-    Args:
-        data (AdminResetPassword): An object containing the old and new passwords.
-        token (str): The authentication token of the current admin user.
-    Raises:
-        HTTPException: If the provided old password does not match the stored password.
-    Returns:
-        JSONResponse: A response indicating that the password was successfully changed.
-    """
-
-    admin = await get_admin_user_from_state(token=token)
-
-    if not verify_password(data.old_password, admin.password):
-        raise HTTPException(
-            status_code=status.HTTP_400_BAD_REQUEST,
-            detail="The provided old password does not match",
-        )
-
-    admin.password = get_password_hash(data.new_password)
-    await admin_crud.write_to_db(admin)
-    return JSONResponse(content={"message": "Password was changed"})
+"""
+API endpoints for admin management.
+"""
+
+from typing import List, Optional
+from uuid import UUID
+
+from fastapi import APIRouter, HTTPException, Query, status
+from loguru import logger
+from sqlalchemy.exc import IntegrityError
+
+from app.api.common import GetAllMediator
+from app.crud.admin import admin_crud
+from app.models.admin import Admin
+from app.schemas.admin import AdminRequest, AdminResponse, AdminResetPassword
+from app.services.auth.base import get_admin_user_from_state
+from app.services.auth.security import get_password_hash, verify_password
+from app.services.emails import email_service
+from fastapi.responses import JSONResponse
+from pydantic import EmailStr
+
+router = APIRouter(prefix="")
+
+
+@router.post(
+    "/add",
+    response_model=AdminResponse,
+    status_code=status.HTTP_201_CREATED,
+    summary="add a new admin",
+    description="Adds a new admin in the application",
+)
+async def add_admin(
+    data: AdminRequest,
+) -> AdminResponse:
+    """
+    Add a new admin with the provided admin data.
+
+    Parameters:
+        data: The admin data to add
+
+    Returns:
+        Added admin
+
+    Raises:
+        HTTPException: If there's an error in a addition the admin
+    """
+    new_admin = Admin(
+        email=data.email,
+        password=get_password_hash(data.password),
+        name=data.name,
+    )
+
+    try:
+        new_admin = await admin_crud.write_to_db(new_admin)
+
+    except IntegrityError as e:
+        logger.error(f"Error adding admin: email '{data.email}' is exists")
+        raise HTTPException(
+            status_code=status.HTTP_409_CONFLICT,
+            detail=f"Failed to add admin: email '{data.email}' is exists",
+        ) from e
+
+    return AdminResponse(id=new_admin.id, name=new_admin.name, email=new_admin.email)
+
+
+@router.get(
+    "/all",
+    response_model=List[AdminResponse],
+    status_code=status.HTTP_200_OK,
+    summary="Get all admin",
+)
+async def get_all_admin(
+    limit: Optional[int] = Query(25, description="Number of admins to retrieve"),
+    offset: Optional[int] = Query(0, description="Number of admins to skip"),
+) -> List[AdminResponse]:
+    """
+    Get all admins.
+    :param limit: Limit of admins to return
+    :param offset: Offset of admins to return
+    :return: Response with list of admins
+    """
+    mediator = GetAllMediator(admin_crud.get_all, limit, offset)
+    return await mediator.execute()
+
+
+@router.get(
+    "/{admin_id}",
+    response_model=AdminResponse,
+    status_code=status.HTTP_200_OK,
+    summary="get an admin",
+    description="Get an admin by ID",
+)
+async def get_admin(
+    admin_id: UUID,
+) -> AdminResponse:
+    """
+    Get admin.
+
+    Parameters:
+    - admin_id: UUID, the ID of the admin
+
+    Returns:
+    - AdminResponse: The admin object
+    """
+    admin = await admin_crud.get_object(Admin, admin_id)
+
+    if not admin:
+        logger.error(f"Admin with id: '{admin_id}' not found")
+        raise HTTPException(
+            status_code=status.HTTP_404_NOT_FOUND, detail="Admin not found."
+        )
+
+    return AdminResponse(id=admin.id, name=admin.name, email=admin.email)
+
+
+@router.post(
+    "/change_password",
+    status_code=status.HTTP_200_OK,
+    summary="password change for admin",
+    description="Sends an email with a reset password link",
+)
+async def change_password(
+    admin_email: EmailStr,
+):
+    """
+    Asynchronously handles the process of changing an admin's password
+    by sending a reset password email.
+    Args:
+        admin_email (EmailStr): The email address of the admin whose password needs to be changed.
+    Raises:
+        HTTPException: If the admin with the given email is not found (404).
+        HTTPException: If there is an error while sending the reset password email (500).
+    Returns:
+        JSONResponse: A response indicating that the reset password email was successfully sent.
+    """
+    admin = await admin_crud.get_object_by_field(field="email", value=admin_email)
+
+    if not admin:
+        raise HTTPException(
+            status_code=status.HTTP_404_NOT_FOUND,
+            detail="Admin with this email was not found.",
+        )
+
+    if not await email_service.reset_password_mail(to_email=admin.email):
+        raise HTTPException(
+            status_code=status.HTTP_500_INTERNAL_SERVER_ERROR,
+            detail="Error while sending email.",
+        )
+
+    return JSONResponse(
+        content={"message": "Password reset email has been sent successfully"}
+    )
+
+
+@router.post(
+    "/reset_password/{token}",
+    status_code=status.HTTP_200_OK,
+    summary="password reset for admin",
+    description="change password for admin",
+)
+async def reset_password(data: AdminResetPassword, token: str):
+    """
+    Reset the password for an admin user.
+    This function verifies the provided old password, updates the password
+    to a new one if the verification is successful, and saves the changes
+    to the database.
+    Args:
+        data (AdminResetPassword): An object containing the old and new passwords.
+        token (str): The authentication token of the current admin user.
+    Raises:
+        HTTPException: If the provided old password does not match the stored password.
+    Returns:
+        JSONResponse: A response indicating that the password was successfully changed.
+    """
+
+    admin = await get_admin_user_from_state(token=token)
+
+    if not verify_password(data.old_password, admin.password):
+        raise HTTPException(
+            status_code=status.HTTP_400_BAD_REQUEST,
+            detail="The provided old password does not match",
+        )
+
+    admin.password = get_password_hash(data.new_password)
+    await admin_crud.write_to_db(admin)
+    return JSONResponse(content={"message": "Password was changed"})