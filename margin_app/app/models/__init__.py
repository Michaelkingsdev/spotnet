--- conflicted
+++ resolved
@@ -7,10 +7,6 @@
 from app.models.deposit import Deposit
 from app.models.margin_position import MarginPosition
 from app.models.pool import UserPool, Pool
-<<<<<<< HEAD
+from app.models.user_order import UserOrder
 from app.models.admin import Admin  
 from app.models.order import Order
-=======
-from app.models.user_order import UserOrder
-from app.models.admin import Admin  
->>>>>>> ef9c0aa1
