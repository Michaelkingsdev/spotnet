<<<<<<< HEAD
from app.models.base import BaseModel
from app.models.pool import Pool, UserPool
=======
"""
Initialization for the models package.
"""

from app.models.base import BaseModel
from app.models.user import User
from app.models.liquidation import Liquidation
>>>>>>> c2e70f94
<|MERGE_RESOLUTION|>--- conflicted
+++ resolved
@@ -1,12 +1,7 @@
-<<<<<<< HEAD
-from app.models.base import BaseModel
-from app.models.pool import Pool, UserPool
-=======
 """
 Initialization for the models package.
 """
 
 from app.models.base import BaseModel
 from app.models.user import User
-from app.models.liquidation import Liquidation
->>>>>>> c2e70f94
+from app.models.liquidation import Liquidation