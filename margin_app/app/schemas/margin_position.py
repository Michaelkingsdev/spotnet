--- conflicted
+++ resolved
@@ -1,19 +1,15 @@
-<<<<<<< HEAD
-from enum import Enum
-=======
 """
 This file contains the Pydantic schema for the MarginPosition model.
 """
 
 from datetime import datetime
 from decimal import Decimal
->>>>>>> c7277284
+from enum import Enum
 from uuid import UUID
 
 from pydantic import BaseModel
 
 
-<<<<<<< HEAD
 class MarginPositionStatus(str, Enum):
     """
     Enumeration of possible margin position statuses.
@@ -43,7 +39,8 @@
         """Pydantic configuration class"""
 
         from_attributes = True
-=======
+
+
 class MarginPositionCreate(BaseModel):
     """
     Pydantic model for creating a MarginPosition.
@@ -73,5 +70,4 @@
         Pydantic model configuration.
         """
 
-        orm_mode: True
->>>>>>> c7277284
+        orm_mode = True