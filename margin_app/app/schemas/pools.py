--- conflicted
+++ resolved
@@ -26,6 +26,7 @@
 
     pass
 
+
 class UserPoolUpdate(BaseModel):
     """
     User pool update model
@@ -36,6 +37,7 @@
 
     model_config = ConfigDict(from_attributes=True)
 
+
 class UserPoolResponse(UserPoolBase):
     """
     User pool response model
@@ -45,7 +47,17 @@
 
     model_config = ConfigDict(from_attributes=True)
 
-<<<<<<< HEAD
+
+class UserPoolUpdateResponse(UserPoolBase):
+    """
+    User pool update response model
+    """
+
+    id: UUID
+    updated_at: str
+
+    model_config = ConfigDict(from_attributes=True)
+
 
 class PoolBase(BaseModel):
     """
@@ -74,14 +86,5 @@
     """
 
     id: UUID
-=======
-class UserPoolUpdateResponse(UserPoolBase):
-    """
-    User pool update response model
-    """
-
-    id: UUID
-    updated_at: str 
->>>>>>> c0fec7f0
 
     model_config = ConfigDict(from_attributes=True)