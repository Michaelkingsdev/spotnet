--- conflicted
+++ resolved
@@ -31,12 +31,8 @@
 pytest-env = "^1.1.5"
 pytest-cov = "^6.0.0"
 trio = "^0.29.0"
-<<<<<<< HEAD
 pyjwt = "^2.10.1"
-=======
 faker = "^37.0.2"
-
->>>>>>> 49e48141
 
 [build-system]
 requires = ["poetry-core"]
