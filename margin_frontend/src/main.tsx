<<<<<<< HEAD
import { StrictMode } from 'react'
import { createRoot } from 'react-dom/client'
import './index.css'
import App from './App'
import { QueryClient, QueryClientProvider } from '@tanstack/react-query'
import { ReactQueryDevtools } from '@tanstack/react-query-devtools'

const rootElement = document.getElementById('root');
const queryClient = new QueryClient();

if (rootElement) {
  createRoot(rootElement).render(
    <StrictMode>
      <QueryClientProvider client={queryClient}>
        <App />
        <ReactQueryDevtools initialIsOpen={false} />
      </QueryClientProvider>
    </StrictMode>,
  );
}
=======
import { StrictMode } from 'react'
import { createRoot } from 'react-dom/client'
import './index.css'
import App from './App.tsx'

createRoot(document.getElementById('root')!).render(
  <StrictMode>
    <App />
  </StrictMode>,
)
>>>>>>> f7d801a9
<|MERGE_RESOLUTION|>--- conflicted
+++ resolved
@@ -1,4 +1,3 @@
-<<<<<<< HEAD
 import { StrictMode } from 'react'
 import { createRoot } from 'react-dom/client'
 import './index.css'
@@ -18,16 +17,4 @@
       </QueryClientProvider>
     </StrictMode>,
   );
-}
-=======
-import { StrictMode } from 'react'
-import { createRoot } from 'react-dom/client'
-import './index.css'
-import App from './App.tsx'
-
-createRoot(document.getElementById('root')!).render(
-  <StrictMode>
-    <App />
-  </StrictMode>,
-)
->>>>>>> f7d801a9
+}