/* eslint-disable */

// @ts-nocheck

// noinspection JSUnusedGlobalSymbols

// This file was automatically generated by TanStack Router.
// You should NOT make any changes in this file as it will be overwritten.
// Additionally, you should also exclude this file from your linter and/or formatter to prevent it from being checked or modified.

// Import Routes

<<<<<<< HEAD
import { Route as rootRoute } from './routes/__root'
import { Route as TradeImport } from './routes/trade'
import { Route as ResetpasswordImport } from './routes/reset_password'
import { Route as PoolImport } from './routes/pool'
import { Route as ChangePasswordImport } from './routes/change-password'
import { Route as IndexImport } from './routes/index'
=======
import { Route as rootRoute } from './routes/__root';
import { Route as TradeImport } from './routes/trade';
import { Route as SignUpImport } from './routes/sign-up';
import { Route as PoolImport } from './routes/pool';
import { Route as LoginImport } from './routes/login';
import { Route as ChangePasswordImport } from './routes/change-password';
import { Route as IndexImport } from './routes/index';
>>>>>>> 3aa16c43

// Create/Update Routes

const TradeRoute = TradeImport.update({
  id: '/trade',
  path: '/trade',
  getParentRoute: () => rootRoute,
} as any);

<<<<<<< HEAD
const ResetpasswordRoute = ResetpasswordImport.update({
  id: '/reset_password',
  path: '/reset_password',
  getParentRoute: () => rootRoute,
} as any)
=======
const SignUpRoute = SignUpImport.update({
  id: '/sign-up',
  path: '/sign-up',
  getParentRoute: () => rootRoute,
} as any);
>>>>>>> 3aa16c43

const PoolRoute = PoolImport.update({
  id: '/pool',
  path: '/pool',
  getParentRoute: () => rootRoute,
} as any);

const LoginRoute = LoginImport.update({
  id: '/login',
  path: '/login',
  getParentRoute: () => rootRoute,
} as any);

const ChangePasswordRoute = ChangePasswordImport.update({
  id: '/change-password',
  path: '/change-password',
  getParentRoute: () => rootRoute,
} as any);

const IndexRoute = IndexImport.update({
  id: '/',
  path: '/',
  getParentRoute: () => rootRoute,
} as any);

// Populate the FileRoutesByPath interface

declare module '@tanstack/react-router' {
  interface FileRoutesByPath {
    '/': {
      id: '/';
      path: '/';
      fullPath: '/';
      preLoaderRoute: typeof IndexImport;
      parentRoute: typeof rootRoute;
    };
    '/change-password': {
      id: '/change-password';
      path: '/change-password';
      fullPath: '/change-password';
      preLoaderRoute: typeof ChangePasswordImport;
      parentRoute: typeof rootRoute;
    };
    '/login': {
      id: '/login';
      path: '/login';
      fullPath: '/login';
      preLoaderRoute: typeof LoginImport;
      parentRoute: typeof rootRoute;
    };
    '/pool': {
<<<<<<< HEAD
      id: '/pool'
      path: '/pool'
      fullPath: '/pool'
      preLoaderRoute: typeof PoolImport
      parentRoute: typeof rootRoute
    }
    '/reset_password': {
      id: '/reset_password'
      path: '/reset_password'
      fullPath: '/reset_password'
      preLoaderRoute: typeof ResetpasswordImport
      parentRoute: typeof rootRoute
    }
=======
      id: '/pool';
      path: '/pool';
      fullPath: '/pool';
      preLoaderRoute: typeof PoolImport;
      parentRoute: typeof rootRoute;
    };
    '/sign-up': {
      id: '/sign-up';
      path: '/sign-up';
      fullPath: '/sign-up';
      preLoaderRoute: typeof SignUpImport;
      parentRoute: typeof rootRoute;
    };
>>>>>>> 3aa16c43
    '/trade': {
      id: '/trade';
      path: '/trade';
      fullPath: '/trade';
      preLoaderRoute: typeof TradeImport;
      parentRoute: typeof rootRoute;
    };
  }
}

// Create and export the route tree

export interface FileRoutesByFullPath {
<<<<<<< HEAD
  '/': typeof IndexRoute
  '/change-password': typeof ChangePasswordRoute
  '/pool': typeof PoolRoute
  '/reset_password': typeof ResetpasswordRoute
  '/trade': typeof TradeRoute
}

export interface FileRoutesByTo {
  '/': typeof IndexRoute
  '/change-password': typeof ChangePasswordRoute
  '/pool': typeof PoolRoute
  '/reset_password': typeof ResetpasswordRoute
  '/trade': typeof TradeRoute
}

export interface FileRoutesById {
  __root__: typeof rootRoute
  '/': typeof IndexRoute
  '/change-password': typeof ChangePasswordRoute
  '/pool': typeof PoolRoute
  '/reset_password': typeof ResetpasswordRoute
  '/trade': typeof TradeRoute
}

export interface FileRouteTypes {
  fileRoutesByFullPath: FileRoutesByFullPath
  fullPaths: '/' | '/change-password' | '/pool' | '/reset_password' | '/trade'
  fileRoutesByTo: FileRoutesByTo
  to: '/' | '/change-password' | '/pool' | '/reset_password' | '/trade'
=======
  '/': typeof IndexRoute;
  '/change-password': typeof ChangePasswordRoute;
  '/login': typeof LoginRoute;
  '/pool': typeof PoolRoute;
  '/sign-up': typeof SignUpRoute;
  '/trade': typeof TradeRoute;
}

export interface FileRoutesByTo {
  '/': typeof IndexRoute;
  '/change-password': typeof ChangePasswordRoute;
  '/login': typeof LoginRoute;
  '/pool': typeof PoolRoute;
  '/sign-up': typeof SignUpRoute;
  '/trade': typeof TradeRoute;
}

export interface FileRoutesById {
  __root__: typeof rootRoute;
  '/': typeof IndexRoute;
  '/change-password': typeof ChangePasswordRoute;
  '/login': typeof LoginRoute;
  '/pool': typeof PoolRoute;
  '/sign-up': typeof SignUpRoute;
  '/trade': typeof TradeRoute;
}

export interface FileRouteTypes {
  fileRoutesByFullPath: FileRoutesByFullPath;
  fullPaths:
    | '/'
    | '/change-password'
    | '/login'
    | '/sign-up'
    | '/pool'
    | '/trade';
  fileRoutesByTo: FileRoutesByTo;
  to: '/' | '/change-password' | '/login' | '/sign-up' | '/pool' | '/trade';
>>>>>>> 3aa16c43
  id:
    | '__root__'
    | '/'
    | '/change-password'
<<<<<<< HEAD
    | '/pool'
    | '/reset_password'
    | '/trade'
  fileRoutesById: FileRoutesById
}

export interface RootRouteChildren {
  IndexRoute: typeof IndexRoute
  ChangePasswordRoute: typeof ChangePasswordRoute
  PoolRoute: typeof PoolRoute
  ResetpasswordRoute: typeof ResetpasswordRoute
  TradeRoute: typeof TradeRoute
=======
    | '/login'
    | '/sign-up'
    | '/pool'
    | '/trade';
  fileRoutesById: FileRoutesById;
}

export interface RootRouteChildren {
  IndexRoute: typeof IndexRoute;
  ChangePasswordRoute: typeof ChangePasswordRoute;
  LoginRoute: typeof LoginRoute;
  PoolRoute: typeof PoolRoute;
  SignUpRoute: typeof SignUpRoute;
  TradeRoute: typeof TradeRoute;
>>>>>>> 3aa16c43
}

const rootRouteChildren: RootRouteChildren = {
  IndexRoute: IndexRoute,
  ChangePasswordRoute: ChangePasswordRoute,
  LoginRoute: LoginRoute,
  PoolRoute: PoolRoute,
<<<<<<< HEAD
  ResetpasswordRoute: ResetpasswordRoute,
=======
  SignUpRoute: SignUpRoute,
>>>>>>> 3aa16c43
  TradeRoute: TradeRoute,
};

export const routeTree = rootRoute
  ._addFileChildren(rootRouteChildren)
  ._addFileTypes<FileRouteTypes>();

/* ROUTE_MANIFEST_START
{
  "routes": {
    "__root__": {
      "filePath": "__root.tsx",
      "children": [
        "/",
        "/change-password",
        "/login",
        "/pool",
<<<<<<< HEAD
        "/reset_password",
=======
        "/sign-up",
>>>>>>> 3aa16c43
        "/trade"
      ]
    },
    "/": {
      "filePath": "index.tsx"
    },
    "/change-password": {
      "filePath": "change-password.tsx"
    },
    "/login": {
      "filePath": "login.tsx"
    },
    "/pool": {
      "filePath": "pool.tsx"
    },
<<<<<<< HEAD
    "/reset_password": {
      "filePath": "reset_password.tsx"
=======
    "/sign-up": {
      "filePath": "sign-up.tsx"
>>>>>>> 3aa16c43
    },
    "/trade": {
      "filePath": "trade.tsx"
    }
  }
}
ROUTE_MANIFEST_END */<|MERGE_RESOLUTION|>--- conflicted
+++ resolved
@@ -10,22 +10,14 @@
 
 // Import Routes
 
-<<<<<<< HEAD
 import { Route as rootRoute } from './routes/__root'
 import { Route as TradeImport } from './routes/trade'
+import { Route as SignUpImport } from './routes/sign-up'
 import { Route as ResetpasswordImport } from './routes/reset_password'
 import { Route as PoolImport } from './routes/pool'
+import { Route as LoginImport } from './routes/login'
 import { Route as ChangePasswordImport } from './routes/change-password'
 import { Route as IndexImport } from './routes/index'
-=======
-import { Route as rootRoute } from './routes/__root';
-import { Route as TradeImport } from './routes/trade';
-import { Route as SignUpImport } from './routes/sign-up';
-import { Route as PoolImport } from './routes/pool';
-import { Route as LoginImport } from './routes/login';
-import { Route as ChangePasswordImport } from './routes/change-password';
-import { Route as IndexImport } from './routes/index';
->>>>>>> 3aa16c43
 
 // Create/Update Routes
 
@@ -33,73 +25,70 @@
   id: '/trade',
   path: '/trade',
   getParentRoute: () => rootRoute,
-} as any);
-
-<<<<<<< HEAD
+} as any)
+
+const SignUpRoute = SignUpImport.update({
+  id: '/sign-up',
+  path: '/sign-up',
+  getParentRoute: () => rootRoute,
+} as any)
+
 const ResetpasswordRoute = ResetpasswordImport.update({
   id: '/reset_password',
   path: '/reset_password',
   getParentRoute: () => rootRoute,
 } as any)
-=======
-const SignUpRoute = SignUpImport.update({
-  id: '/sign-up',
-  path: '/sign-up',
-  getParentRoute: () => rootRoute,
-} as any);
->>>>>>> 3aa16c43
 
 const PoolRoute = PoolImport.update({
   id: '/pool',
   path: '/pool',
   getParentRoute: () => rootRoute,
-} as any);
+} as any)
 
 const LoginRoute = LoginImport.update({
   id: '/login',
   path: '/login',
   getParentRoute: () => rootRoute,
-} as any);
+} as any)
 
 const ChangePasswordRoute = ChangePasswordImport.update({
   id: '/change-password',
   path: '/change-password',
   getParentRoute: () => rootRoute,
-} as any);
+} as any)
 
 const IndexRoute = IndexImport.update({
   id: '/',
   path: '/',
   getParentRoute: () => rootRoute,
-} as any);
+} as any)
 
 // Populate the FileRoutesByPath interface
 
 declare module '@tanstack/react-router' {
   interface FileRoutesByPath {
     '/': {
-      id: '/';
-      path: '/';
-      fullPath: '/';
-      preLoaderRoute: typeof IndexImport;
-      parentRoute: typeof rootRoute;
-    };
+      id: '/'
+      path: '/'
+      fullPath: '/'
+      preLoaderRoute: typeof IndexImport
+      parentRoute: typeof rootRoute
+    }
     '/change-password': {
-      id: '/change-password';
-      path: '/change-password';
-      fullPath: '/change-password';
-      preLoaderRoute: typeof ChangePasswordImport;
-      parentRoute: typeof rootRoute;
-    };
+      id: '/change-password'
+      path: '/change-password'
+      fullPath: '/change-password'
+      preLoaderRoute: typeof ChangePasswordImport
+      parentRoute: typeof rootRoute
+    }
     '/login': {
-      id: '/login';
-      path: '/login';
-      fullPath: '/login';
-      preLoaderRoute: typeof LoginImport;
-      parentRoute: typeof rootRoute;
-    };
+      id: '/login'
+      path: '/login'
+      fullPath: '/login'
+      preLoaderRoute: typeof LoginImport
+      parentRoute: typeof rootRoute
+    }
     '/pool': {
-<<<<<<< HEAD
       id: '/pool'
       path: '/pool'
       fullPath: '/pool'
@@ -113,47 +102,42 @@
       preLoaderRoute: typeof ResetpasswordImport
       parentRoute: typeof rootRoute
     }
-=======
-      id: '/pool';
-      path: '/pool';
-      fullPath: '/pool';
-      preLoaderRoute: typeof PoolImport;
-      parentRoute: typeof rootRoute;
-    };
     '/sign-up': {
-      id: '/sign-up';
-      path: '/sign-up';
-      fullPath: '/sign-up';
-      preLoaderRoute: typeof SignUpImport;
-      parentRoute: typeof rootRoute;
-    };
->>>>>>> 3aa16c43
+      id: '/sign-up'
+      path: '/sign-up'
+      fullPath: '/sign-up'
+      preLoaderRoute: typeof SignUpImport
+      parentRoute: typeof rootRoute
+    }
     '/trade': {
-      id: '/trade';
-      path: '/trade';
-      fullPath: '/trade';
-      preLoaderRoute: typeof TradeImport;
-      parentRoute: typeof rootRoute;
-    };
+      id: '/trade'
+      path: '/trade'
+      fullPath: '/trade'
+      preLoaderRoute: typeof TradeImport
+      parentRoute: typeof rootRoute
+    }
   }
 }
 
 // Create and export the route tree
 
 export interface FileRoutesByFullPath {
-<<<<<<< HEAD
   '/': typeof IndexRoute
   '/change-password': typeof ChangePasswordRoute
+  '/login': typeof LoginRoute
   '/pool': typeof PoolRoute
   '/reset_password': typeof ResetpasswordRoute
+  '/sign-up': typeof SignUpRoute
   '/trade': typeof TradeRoute
 }
 
 export interface FileRoutesByTo {
   '/': typeof IndexRoute
   '/change-password': typeof ChangePasswordRoute
+  '/login': typeof LoginRoute
   '/pool': typeof PoolRoute
   '/reset_password': typeof ResetpasswordRoute
+  '/sign-up': typeof SignUpRoute
   '/trade': typeof TradeRoute
 }
 
@@ -161,63 +145,40 @@
   __root__: typeof rootRoute
   '/': typeof IndexRoute
   '/change-password': typeof ChangePasswordRoute
+  '/login': typeof LoginRoute
   '/pool': typeof PoolRoute
   '/reset_password': typeof ResetpasswordRoute
+  '/sign-up': typeof SignUpRoute
   '/trade': typeof TradeRoute
 }
 
 export interface FileRouteTypes {
   fileRoutesByFullPath: FileRoutesByFullPath
-  fullPaths: '/' | '/change-password' | '/pool' | '/reset_password' | '/trade'
-  fileRoutesByTo: FileRoutesByTo
-  to: '/' | '/change-password' | '/pool' | '/reset_password' | '/trade'
-=======
-  '/': typeof IndexRoute;
-  '/change-password': typeof ChangePasswordRoute;
-  '/login': typeof LoginRoute;
-  '/pool': typeof PoolRoute;
-  '/sign-up': typeof SignUpRoute;
-  '/trade': typeof TradeRoute;
-}
-
-export interface FileRoutesByTo {
-  '/': typeof IndexRoute;
-  '/change-password': typeof ChangePasswordRoute;
-  '/login': typeof LoginRoute;
-  '/pool': typeof PoolRoute;
-  '/sign-up': typeof SignUpRoute;
-  '/trade': typeof TradeRoute;
-}
-
-export interface FileRoutesById {
-  __root__: typeof rootRoute;
-  '/': typeof IndexRoute;
-  '/change-password': typeof ChangePasswordRoute;
-  '/login': typeof LoginRoute;
-  '/pool': typeof PoolRoute;
-  '/sign-up': typeof SignUpRoute;
-  '/trade': typeof TradeRoute;
-}
-
-export interface FileRouteTypes {
-  fileRoutesByFullPath: FileRoutesByFullPath;
   fullPaths:
     | '/'
     | '/change-password'
     | '/login'
+    | '/pool'
+    | '/reset_password'
     | '/sign-up'
+    | '/trade'
+  fileRoutesByTo: FileRoutesByTo
+  to:
+    | '/'
+    | '/change-password'
+    | '/login'
     | '/pool'
-    | '/trade';
-  fileRoutesByTo: FileRoutesByTo;
-  to: '/' | '/change-password' | '/login' | '/sign-up' | '/pool' | '/trade';
->>>>>>> 3aa16c43
+    | '/reset_password'
+    | '/sign-up'
+    | '/trade'
   id:
     | '__root__'
     | '/'
     | '/change-password'
-<<<<<<< HEAD
+    | '/login'
     | '/pool'
     | '/reset_password'
+    | '/sign-up'
     | '/trade'
   fileRoutesById: FileRoutesById
 }
@@ -225,25 +186,11 @@
 export interface RootRouteChildren {
   IndexRoute: typeof IndexRoute
   ChangePasswordRoute: typeof ChangePasswordRoute
+  LoginRoute: typeof LoginRoute
   PoolRoute: typeof PoolRoute
   ResetpasswordRoute: typeof ResetpasswordRoute
+  SignUpRoute: typeof SignUpRoute
   TradeRoute: typeof TradeRoute
-=======
-    | '/login'
-    | '/sign-up'
-    | '/pool'
-    | '/trade';
-  fileRoutesById: FileRoutesById;
-}
-
-export interface RootRouteChildren {
-  IndexRoute: typeof IndexRoute;
-  ChangePasswordRoute: typeof ChangePasswordRoute;
-  LoginRoute: typeof LoginRoute;
-  PoolRoute: typeof PoolRoute;
-  SignUpRoute: typeof SignUpRoute;
-  TradeRoute: typeof TradeRoute;
->>>>>>> 3aa16c43
 }
 
 const rootRouteChildren: RootRouteChildren = {
@@ -251,17 +198,14 @@
   ChangePasswordRoute: ChangePasswordRoute,
   LoginRoute: LoginRoute,
   PoolRoute: PoolRoute,
-<<<<<<< HEAD
   ResetpasswordRoute: ResetpasswordRoute,
-=======
   SignUpRoute: SignUpRoute,
->>>>>>> 3aa16c43
   TradeRoute: TradeRoute,
-};
+}
 
 export const routeTree = rootRoute
   ._addFileChildren(rootRouteChildren)
-  ._addFileTypes<FileRouteTypes>();
+  ._addFileTypes<FileRouteTypes>()
 
 /* ROUTE_MANIFEST_START
 {
@@ -273,11 +217,8 @@
         "/change-password",
         "/login",
         "/pool",
-<<<<<<< HEAD
         "/reset_password",
-=======
         "/sign-up",
->>>>>>> 3aa16c43
         "/trade"
       ]
     },
@@ -293,13 +234,11 @@
     "/pool": {
       "filePath": "pool.tsx"
     },
-<<<<<<< HEAD
     "/reset_password": {
       "filePath": "reset_password.tsx"
-=======
+    },
     "/sign-up": {
       "filePath": "sign-up.tsx"
->>>>>>> 3aa16c43
     },
     "/trade": {
       "filePath": "trade.tsx"
